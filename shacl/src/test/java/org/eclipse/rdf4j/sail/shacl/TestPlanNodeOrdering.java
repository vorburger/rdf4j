--- conflicted
+++ resolved
@@ -41,12 +41,8 @@
 			connection.addStatement(RDFS.SUBCLASSOF, RDF.TYPE, RDFS.RESOURCE);
 			connection.commit();
 
-<<<<<<< HEAD
 
 			Select select = new Select(connection, "?a <" + RDF.TYPE + "> []", "*");
-=======
-			Select select = new Select(connection, "?a <" + RDF.TYPE + "> []");
->>>>>>> c27425a2
 			List<Tuple> tuples = new MockConsumePlanNode(select).asList();
 
 			String actual = Arrays.toString(tuples.toArray());
