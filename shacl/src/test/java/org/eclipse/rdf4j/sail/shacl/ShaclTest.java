/*******************************************************************************
 * Copyright (c) 2018 Eclipse RDF4J contributors.
 * All rights reserved. This program and the accompanying materials
 * are made available under the terms of the Eclipse Distribution License v1.0
 * which accompanies this distribution, and is available at
 * http://www.eclipse.org/org/documents/edl-v10.php.
 *******************************************************************************/

package org.eclipse.rdf4j.sail.shacl;

import org.eclipse.rdf4j.IsolationLevels;
import org.eclipse.rdf4j.common.concurrent.locks.Properties;
import org.eclipse.rdf4j.common.io.IOUtil;
import org.eclipse.rdf4j.repository.RepositoryException;
import org.eclipse.rdf4j.repository.sail.SailRepository;
import org.eclipse.rdf4j.repository.sail.SailRepositoryConnection;
import org.eclipse.rdf4j.sail.memory.MemoryStore;
import org.eclipse.rdf4j.sail.shacl.planNodes.LoggingNode;
import org.junit.Test;
import org.junit.runner.RunWith;
import org.junit.runners.Parameterized;

import java.io.IOException;
import java.io.InputStream;
import java.util.ArrayList;
import java.util.Arrays;
import java.util.Collection;
import java.util.List;

import static junit.framework.TestCase.assertTrue;
import static org.junit.Assert.assertFalse;

/**
 * @author Håvard Ottestad
 */
@RunWith(Parameterized.class)
public class ShaclTest {

	static final List<String> testCasePaths = Arrays.asList("test-cases/datatype/simple",
			"test-cases/minCount/simple", "test-cases/maxCount/simple", "test-cases/or/inheritance",
			"test-cases/or/inheritance-deep", "test-cases/or/inheritance-deep-minCountMaxCount",
			"test-cases/or/inheritanceNodeShape", "test-cases/or/datatype", "test-cases/or/minCountMaxCount",
			"test-cases/or/maxCount", "test-cases/or/minCount"

	);

	private final String testCasePath;

	private final String path;

	private final ExpectedResult expectedResult;

	public ShaclTest(String testCasePath, String path, ExpectedResult expectedResult) {
		this.testCasePath = testCasePath;
		this.path = path;
		this.expectedResult = expectedResult;
	}

	{
		LoggingNode.loggingEnabled = true;
	}

	@Parameterized.Parameters(name = "{2} - {1}")
	public static Collection<Object[]> data() {

		return getTestsToRun();
	}

	@Test
	public void test() throws Exception {
		runTestCase(testCasePath, path, expectedResult);
	}

	@Test
	public void testSingleTransaction() throws Exception {
		runTestCaseSingleTransaction(testCasePath, path, expectedResult);
	}

	static List<String> findTestCases(String testCase, String baseCase) {

		List<String> ret = new ArrayList<>();

		for (int i = 0; i < 1000; i++) {
			String path = testCase + "/" + baseCase + "/case" + i;
			InputStream resourceAsStream = ShaclTest.class.getClassLoader().getResourceAsStream(path);
			if (resourceAsStream != null) {
				ret.add(path);
				try {
					resourceAsStream.close();
				}
				catch (IOException e) {
					throw new RuntimeException(e);
				}
			}
		}

		return ret;

	}

	static Collection<Object[]> getTestsToRun() {
		List<Object[]> ret = new ArrayList<>();

		for (String testCasePath : testCasePaths) {
			for (ExpectedResult baseCase : ExpectedResult.values()) {
				findTestCases(testCasePath, baseCase.name()).forEach(path -> {
					Object[] temp = { testCasePath, path, baseCase };
					ret.add(temp);

				});
			}
		}

		return ret;
	}

<<<<<<< HEAD
	void runTestCase(String shaclPath, String dataPath, ExpectedResult expectedResult) throws Exception {
=======




	private void runTestCase(String shaclPath, String dataPath, ExpectedResult expectedResult) {
>>>>>>> 2f3f553d

		if (!dataPath.endsWith("/")) {
			dataPath = dataPath + "/";
		}

		if (!shaclPath.endsWith("/")) {
			shaclPath = shaclPath + "/";
		}

		String shaclFile = shaclPath + "shacl.ttl";
		System.out.println(shaclFile);
		ShaclSail shaclSail = new ShaclSail(new MemoryStore());
		shaclSail.setDebugPrintPlans(true);
		SailRepository shaclRepository = new SailRepository(shaclSail);
		shaclRepository.initialize();
		Utils.loadShapeData(shaclRepository, shaclFile);

		boolean exception = false;
		boolean ran = false;

		for (int j = 0; j < 100; j++) {

			String name = dataPath + "query" + j + ".rq";
			try (InputStream resourceAsStream = ShaclTest.class.getClassLoader().getResourceAsStream(name)) {
				if (resourceAsStream == null) {
					continue;
				}

				ran = true;
				System.out.println(name);

<<<<<<< HEAD
			try (SailRepositoryConnection connection = shaclRepository.getConnection()) {
				connection.begin();
				String query = IOUtil.readString(resourceAsStream);
				connection.prepareUpdate(query).execute();
				connection.commit();
			}
			catch (RepositoryException sailException) {
				exception = true;
				System.out.println(sailException.getMessage());

			}
			catch (IOException e) {
=======
				try (SailRepositoryConnection connection = shaclSail.getConnection()) {
					connection.begin(IsolationLevels.SNAPSHOT);
					String query = IOUtil.readString(resourceAsStream);
					connection.prepareUpdate(query).execute();
					connection.commit();
				} catch (RepositoryException sailException) {
					exception = true;
					System.out.println(sailException.getMessage());

				}
			} catch (IOException e) {
>>>>>>> 2f3f553d
				e.printStackTrace();
			}

		}

		shaclSail.shutDown();

		if (ran) {
			if (expectedResult == ExpectedResult.valid) {
				assertFalse("Expected transaction to succeed", exception);
			}
			else {
				assertTrue("Expected transaction to fail", exception);
			}
		}

	}

	void runTestCaseSingleTransaction(String shaclPath, String dataPath, ExpectedResult expectedResult)
		throws Exception
	{

		if (!dataPath.endsWith("/")) {
			dataPath = dataPath + "/";
		}

		if (!shaclPath.endsWith("/")) {
			shaclPath = shaclPath + "/";
		}

		ShaclSail shaclSail = new ShaclSail(new MemoryStore());
		SailRepository shaclRepository = new SailRepository(shaclSail);
		shaclRepository.initialize();
		Utils.loadShapeData(shaclRepository, shaclPath + "shacl.ttl");

		boolean exception = false;
		boolean ran = false;

		try (SailRepositoryConnection shaclSailConnection = shaclRepository.getConnection()) {
			shaclSailConnection.begin(IsolationLevels.SNAPSHOT);

			for (int j = 0; j < 100; j++) {

				String name = dataPath + "query" + j + ".rq";
				InputStream resourceAsStream = ShaclTest.class.getClassLoader().getResourceAsStream(name);
				if (resourceAsStream == null) {
					continue;
				}

				ran = true;
				System.out.println(name);

				try {
					String query = IOUtil.readString(resourceAsStream);
					shaclSailConnection.prepareUpdate(query).execute();

				}
				catch (IOException e) {
					e.printStackTrace();
				}
			}

			try {
				shaclSailConnection.commit();

			}
			catch (RepositoryException sailException) {
				exception = true;
				System.out.println(sailException.getMessage());
			}
		}
		if (ran) {
			if (expectedResult == ExpectedResult.valid) {
				assertFalse(exception);
			}
			else {
				assertTrue(exception);
			}
		}

	}

	enum ExpectedResult {
		valid,
		invalid
	}

}<|MERGE_RESOLUTION|>--- conflicted
+++ resolved
@@ -9,7 +9,6 @@
 package org.eclipse.rdf4j.sail.shacl;
 
 import org.eclipse.rdf4j.IsolationLevels;
-import org.eclipse.rdf4j.common.concurrent.locks.Properties;
 import org.eclipse.rdf4j.common.io.IOUtil;
 import org.eclipse.rdf4j.repository.RepositoryException;
 import org.eclipse.rdf4j.repository.sail.SailRepository;
@@ -114,15 +113,7 @@
 		return ret;
 	}
 
-<<<<<<< HEAD
-	void runTestCase(String shaclPath, String dataPath, ExpectedResult expectedResult) throws Exception {
-=======
-
-
-
-
-	private void runTestCase(String shaclPath, String dataPath, ExpectedResult expectedResult) {
->>>>>>> 2f3f553d
+	private void runTestCase(String shaclPath, String dataPath, ExpectedResult expectedResult) throws Exception {
 
 		if (!dataPath.endsWith("/")) {
 			dataPath = dataPath + "/";
@@ -154,21 +145,7 @@
 				ran = true;
 				System.out.println(name);
 
-<<<<<<< HEAD
-			try (SailRepositoryConnection connection = shaclRepository.getConnection()) {
-				connection.begin();
-				String query = IOUtil.readString(resourceAsStream);
-				connection.prepareUpdate(query).execute();
-				connection.commit();
-			}
-			catch (RepositoryException sailException) {
-				exception = true;
-				System.out.println(sailException.getMessage());
-
-			}
-			catch (IOException e) {
-=======
-				try (SailRepositoryConnection connection = shaclSail.getConnection()) {
+				try (SailRepositoryConnection connection = shaclRepository.getConnection()) {
 					connection.begin(IsolationLevels.SNAPSHOT);
 					String query = IOUtil.readString(resourceAsStream);
 					connection.prepareUpdate(query).execute();
@@ -179,7 +156,6 @@
 
 				}
 			} catch (IOException e) {
->>>>>>> 2f3f553d
 				e.printStackTrace();
 			}
 
@@ -190,8 +166,7 @@
 		if (ran) {
 			if (expectedResult == ExpectedResult.valid) {
 				assertFalse("Expected transaction to succeed", exception);
-			}
-			else {
+			} else {
 				assertTrue("Expected transaction to fail", exception);
 			}
 		}
@@ -236,8 +211,7 @@
 					String query = IOUtil.readString(resourceAsStream);
 					shaclSailConnection.prepareUpdate(query).execute();
 
-				}
-				catch (IOException e) {
+				} catch (IOException e) {
 					e.printStackTrace();
 				}
 			}
@@ -245,8 +219,7 @@
 			try {
 				shaclSailConnection.commit();
 
-			}
-			catch (RepositoryException sailException) {
+			} catch (RepositoryException sailException) {
 				exception = true;
 				System.out.println(sailException.getMessage());
 			}
