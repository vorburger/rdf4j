/*******************************************************************************
 * Copyright (c) 2018 Eclipse RDF4J contributors.
 * All rights reserved. This program and the accompanying materials
 * are made available under the terms of the Eclipse Distribution License v1.0
 * which accompanies this distribution, and is available at
 * http://www.eclipse.org/org/documents/edl-v10.php.
 *******************************************************************************/

package org.eclipse.rdf4j.sail.shacl.AST;

import org.eclipse.rdf4j.common.iteration.Iterations;
import org.eclipse.rdf4j.model.Resource;
import org.eclipse.rdf4j.model.Statement;
import org.eclipse.rdf4j.model.vocabulary.RDF;
import org.eclipse.rdf4j.model.vocabulary.SHACL;
import org.eclipse.rdf4j.repository.sail.SailRepositoryConnection;
import org.eclipse.rdf4j.sail.NotifyingSailConnection;
import org.eclipse.rdf4j.sail.SailConnection;
import org.eclipse.rdf4j.sail.shacl.RdfsSubClassOfReasoner;
import org.eclipse.rdf4j.sail.shacl.ShaclSail;
import org.eclipse.rdf4j.sail.shacl.ShaclSailConnection;
import org.eclipse.rdf4j.sail.shacl.planNodes.LoggingNode;
import org.eclipse.rdf4j.sail.shacl.planNodes.PlanNode;
import org.eclipse.rdf4j.sail.shacl.planNodes.Select;
import org.eclipse.rdf4j.sail.shacl.planNodes.TrimTuple;

import java.util.ArrayList;
import java.util.Collections;
import java.util.List;
import java.util.Objects;
import java.util.stream.Collectors;
import java.util.stream.Stream;

/**
 * The AST (Abstract Syntax Tree) node that represents the NodeShape node. NodeShape nodes can have multiple property
 * nodeShapes, which are the restrictions for everything that matches the NodeShape.
 *
 * @author Heshan Jayasinghe
 */
public class NodeShape implements PlanGenerator, RequiresEvalutation, QueryGenerator {

	private Resource id;

	private List<PropertyShape> propertyShapes = Collections.emptyList();

	public NodeShape(Resource id, SailRepositoryConnection connection, boolean deactivated) {
		this.id = id;
		if (!deactivated) {
			propertyShapes = PropertyShape.Factory.getPropertyShapes(id, connection, this);
		}
	}

	@Override
	public PlanNode getPlan(ShaclSailConnection shaclSailConnection, NodeShape nodeShape, boolean printPlans,
			PlanNode overrideTargetNode) {
		throw new UnsupportedOperationException();
	}

	@Override
	public PlanNode getPlanAddedStatements(ShaclSailConnection shaclSailConnection, NodeShape nodeShape) {
<<<<<<< HEAD
		PlanNode node = shaclSailConnection.getCachedNodeFor(new Select(shaclSailConnection.getAddedStatements(), getQuery("?a", "?c", null), "*"));
=======
		PlanNode node = shaclSailConnection
				.getCachedNodeFor(new Select(shaclSailConnection.getAddedStatements(), getQuery("?a", "?c", null)));
>>>>>>> c27425a2
		return new TrimTuple(new LoggingNode(node, ""), 0, 1);
	}

	@Override
	public PlanNode getPlanRemovedStatements(ShaclSailConnection shaclSailConnection, NodeShape nodeShape) {
<<<<<<< HEAD
		PlanNode node = shaclSailConnection.getCachedNodeFor(new Select(shaclSailConnection.getRemovedStatements(), getQuery("?a", "?c", null), "*"));
=======
		PlanNode node = shaclSailConnection
				.getCachedNodeFor(new Select(shaclSailConnection.getRemovedStatements(), getQuery("?a", "?c", null)));
>>>>>>> c27425a2
		return new TrimTuple(new LoggingNode(node, ""), 0, 1);
	}

	@Override
	public List<Path> getPaths() {
		throw new IllegalStateException();
	}

	public List<PlanNode> generatePlans(ShaclSailConnection shaclSailConnection, NodeShape nodeShape,
			boolean printPlans) {
		return propertyShapes.stream()
				.filter(propertyShape -> propertyShape.requiresEvaluation(shaclSailConnection.getAddedStatements(),
						shaclSailConnection.getRemovedStatements()))
				.map(propertyShape -> propertyShape.getPlan(shaclSailConnection, nodeShape, printPlans, null))
				.collect(Collectors.toList());
	}

	@Override
	public boolean requiresEvaluation(SailConnection addedStatements, SailConnection removedStatements) {
		return true;
	}

	@Override
<<<<<<< HEAD
	public String getQuery(String subjectVariable, String objectVariable, RdfsSubClassOfReasoner rdfsSubClassOfReasoner) {
=======
	public String getQuery(String subjectVariable, String objectVariable,
			RdfsSubClassOfReasoner rdfsSubClassOfReasoner) {
>>>>>>> c27425a2
		return subjectVariable + " ?b " + objectVariable;
	}

	public Resource getId() {
		return id;
	}

	public static class Factory {

		public static List<NodeShape> getShapes(SailRepositoryConnection connection, ShaclSail sail) {
<<<<<<< HEAD
			try (Stream<Statement> stream = Iterations.stream(connection.getStatements(null, RDF.TYPE, SHACL.NODE_SHAPE))) {
				return stream.map(Statement::getSubject).flatMap(shapeId -> {

					List<NodeShape> propertyShapes = new ArrayList<>(2);

					ShaclProperties shaclProperties = new ShaclProperties(shapeId, connection);

					if (!shaclProperties.targetClass.isEmpty()) {
						propertyShapes.add(new TargetClass(shapeId, connection, shaclProperties.deactivated, shaclProperties.targetClass));
					}
					if (!shaclProperties.targetNode.isEmpty()) {
						propertyShapes.add(new TargetNode(shapeId, connection, shaclProperties.deactivated, shaclProperties.targetNode));
					}
					if (!shaclProperties.targetSubjectsOf.isEmpty()) {
						propertyShapes.add(new TargetSubjectsOf(shapeId, connection, shaclProperties.deactivated, shaclProperties.targetSubjectsOf));
					}
					if (!shaclProperties.targetObjectsOf.isEmpty()) {
						propertyShapes.add(new TargetObjectsOf(shapeId, connection, shaclProperties.deactivated, shaclProperties.targetObjectsOf));
					}

					if (sail.isUndefinedTargetValidatesAllSubjects() && propertyShapes.isEmpty()) {
						propertyShapes.add(new NodeShape(shapeId, connection, shaclProperties.deactivated)); // target class nodeShapes are the only supported nodeShapes
					}

					return propertyShapes.stream();
				})
					.filter(Objects::nonNull)
					.collect(Collectors.toList());
=======
			try (Stream<Statement> stream = Iterations
					.stream(connection.getStatements(null, RDF.TYPE, SHACL.NODE_SHAPE))) {
				return stream.map(Statement::getSubject).map(shapeId -> {

					ShaclProperties shaclProperties = new ShaclProperties(shapeId, connection);

					if (shaclProperties.targetClass != null) {
						return new TargetClass(shapeId, connection, shaclProperties.targetClass);
					} else if (!shaclProperties.targetNode.isEmpty()) {
						return new TargetNode(shapeId, connection, shaclProperties.targetNode);
					} else {
						if (sail.isUndefinedTargetValidatesAllSubjects()) {
							return new NodeShape(shapeId, connection); // target class nodeShapes are the only supported
																		// nodeShapes
						}
					}
					return null;
				}).filter(Objects::nonNull).collect(Collectors.toList());
>>>>>>> c27425a2
			}
		}

	}

	@Override
	public String toString() {
		return id.toString();
	}

	public PlanNode getTargetFilter(NotifyingSailConnection shaclSailConnection, PlanNode parent) {
		return parent;
	}
}<|MERGE_RESOLUTION|>--- conflicted
+++ resolved
@@ -58,23 +58,13 @@
 
 	@Override
 	public PlanNode getPlanAddedStatements(ShaclSailConnection shaclSailConnection, NodeShape nodeShape) {
-<<<<<<< HEAD
 		PlanNode node = shaclSailConnection.getCachedNodeFor(new Select(shaclSailConnection.getAddedStatements(), getQuery("?a", "?c", null), "*"));
-=======
-		PlanNode node = shaclSailConnection
-				.getCachedNodeFor(new Select(shaclSailConnection.getAddedStatements(), getQuery("?a", "?c", null)));
->>>>>>> c27425a2
 		return new TrimTuple(new LoggingNode(node, ""), 0, 1);
 	}
 
 	@Override
 	public PlanNode getPlanRemovedStatements(ShaclSailConnection shaclSailConnection, NodeShape nodeShape) {
-<<<<<<< HEAD
 		PlanNode node = shaclSailConnection.getCachedNodeFor(new Select(shaclSailConnection.getRemovedStatements(), getQuery("?a", "?c", null), "*"));
-=======
-		PlanNode node = shaclSailConnection
-				.getCachedNodeFor(new Select(shaclSailConnection.getRemovedStatements(), getQuery("?a", "?c", null)));
->>>>>>> c27425a2
 		return new TrimTuple(new LoggingNode(node, ""), 0, 1);
 	}
 
@@ -98,12 +88,7 @@
 	}
 
 	@Override
-<<<<<<< HEAD
 	public String getQuery(String subjectVariable, String objectVariable, RdfsSubClassOfReasoner rdfsSubClassOfReasoner) {
-=======
-	public String getQuery(String subjectVariable, String objectVariable,
-			RdfsSubClassOfReasoner rdfsSubClassOfReasoner) {
->>>>>>> c27425a2
 		return subjectVariable + " ?b " + objectVariable;
 	}
 
@@ -114,7 +99,6 @@
 	public static class Factory {
 
 		public static List<NodeShape> getShapes(SailRepositoryConnection connection, ShaclSail sail) {
-<<<<<<< HEAD
 			try (Stream<Statement> stream = Iterations.stream(connection.getStatements(null, RDF.TYPE, SHACL.NODE_SHAPE))) {
 				return stream.map(Statement::getSubject).flatMap(shapeId -> {
 
@@ -143,26 +127,6 @@
 				})
 					.filter(Objects::nonNull)
 					.collect(Collectors.toList());
-=======
-			try (Stream<Statement> stream = Iterations
-					.stream(connection.getStatements(null, RDF.TYPE, SHACL.NODE_SHAPE))) {
-				return stream.map(Statement::getSubject).map(shapeId -> {
-
-					ShaclProperties shaclProperties = new ShaclProperties(shapeId, connection);
-
-					if (shaclProperties.targetClass != null) {
-						return new TargetClass(shapeId, connection, shaclProperties.targetClass);
-					} else if (!shaclProperties.targetNode.isEmpty()) {
-						return new TargetNode(shapeId, connection, shaclProperties.targetNode);
-					} else {
-						if (sail.isUndefinedTargetValidatesAllSubjects()) {
-							return new NodeShape(shapeId, connection); // target class nodeShapes are the only supported
-																		// nodeShapes
-						}
-					}
-					return null;
-				}).filter(Objects::nonNull).collect(Collectors.toList());
->>>>>>> c27425a2
 			}
 		}
 
