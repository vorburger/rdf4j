/*******************************************************************************
 * Copyright (c) 2018 Eclipse RDF4J contributors.
 * All rights reserved. This program and the accompanying materials
 * are made available under the terms of the Eclipse Distribution License v1.0
 * which accompanies this distribution, and is available at
 * http://www.eclipse.org/org/documents/edl-v10.php.
 *******************************************************************************/
package org.eclipse.rdf4j.sail.shacl.AST;

import org.eclipse.rdf4j.model.Resource;
import org.eclipse.rdf4j.repository.sail.SailRepositoryConnection;
import org.eclipse.rdf4j.sail.SailConnection;
import org.eclipse.rdf4j.sail.shacl.ShaclSailConnection;
import org.eclipse.rdf4j.sail.shacl.SourceConstraintComponent;
import org.eclipse.rdf4j.sail.shacl.planNodes.BufferedPlanNode;
import org.eclipse.rdf4j.sail.shacl.planNodes.BufferedSplitter;
import org.eclipse.rdf4j.sail.shacl.planNodes.EnrichWithShape;
import org.eclipse.rdf4j.sail.shacl.planNodes.EqualsJoin;
import org.eclipse.rdf4j.sail.shacl.planNodes.InnerJoin;
import org.eclipse.rdf4j.sail.shacl.planNodes.IteratorData;
import org.eclipse.rdf4j.sail.shacl.planNodes.LoggingNode;
import org.eclipse.rdf4j.sail.shacl.planNodes.PlanNode;
import org.eclipse.rdf4j.sail.shacl.planNodes.TrimTuple;
import org.eclipse.rdf4j.sail.shacl.planNodes.UnionNode;
import org.eclipse.rdf4j.sail.shacl.planNodes.Unique;
import org.slf4j.Logger;
import org.slf4j.LoggerFactory;

import java.util.Collection;
import java.util.List;
import java.util.Objects;
import java.util.stream.Collectors;

/**
 * @author Håvard Ottestad
 */
public class OrPropertyShape extends PropertyShape {

	private final List<List<PropertyShape>> or;

	private static final Logger logger = LoggerFactory.getLogger(OrPropertyShape.class);

<<<<<<< HEAD

	OrPropertyShape(Resource id, SailRepositoryConnection connection, NodeShape nodeShape, boolean deactivated, Resource or) {
		super(id, nodeShape, deactivated);
		this.or = toList(connection, or).stream().map(v -> PropertyShape.Factory.getPropertyShapesInner(connection, nodeShape, (Resource) v)).collect(Collectors.toList());
=======
	OrPropertyShape(Resource id, SailRepositoryConnection connection, NodeShape nodeShape, Resource or) {
		super(id, nodeShape);
		this.or = toList(connection, or).stream()
				.map(v -> PropertyShape.Factory.getPropertyShapesInner(connection, nodeShape, (Resource) v))
				.collect(Collectors.toList());
>>>>>>> c27425a2

	}

	@Override
<<<<<<< HEAD
	public PlanNode getPlan(ShaclSailConnection shaclSailConnection, NodeShape nodeShape, boolean printPlans, PlanNode overrideTargetNode) {
		if (deactivated) {
			return null;
		}

		List<List<PlanNode>> initialPlanNodes =
			or
				.stream()
				.map(shapes -> shapes.stream().map(shape -> shape.getPlan(shaclSailConnection, nodeShape, false, null)).filter(Objects::nonNull).collect(Collectors.toList()))
				.filter(list -> !list.isEmpty())
=======
	public PlanNode getPlan(ShaclSailConnection shaclSailConnection, NodeShape nodeShape, boolean printPlans,
			PlanNode overrideTargetNode) {

		List<List<PlanNode>> initialPlanNodes = or.stream()
				.map(shapes -> shapes.stream()
						.map(shape -> shape.getPlan(shaclSailConnection, nodeShape, false, null))
						.collect(Collectors.toList()))
>>>>>>> c27425a2
				.collect(Collectors.toList());

		BufferedSplitter targetNodesToValidate;
		if (overrideTargetNode == null) {
<<<<<<< HEAD
			targetNodesToValidate = new BufferedSplitter(unionAll(
				initialPlanNodes
					.stream()
=======
			targetNodesToValidate = new BufferedSplitter(unionAll(initialPlanNodes.stream()
>>>>>>> c27425a2
					.flatMap(Collection::stream)
					.map(p -> new TrimTuple(p, 0, 1)) // we only want the targets
					.collect(Collectors.toList())));

		} else {
			targetNodesToValidate = new BufferedSplitter(overrideTargetNode);
		}

<<<<<<< HEAD
		List<List<PlanNode>> plannodes =
			or
				.stream()
				.map(shapes -> shapes.stream().map(shape ->
					{
						if (shaclSailConnection.stats.isBaseSailEmpty()) {
							return shape.getPlan(shaclSailConnection, nodeShape, false, null);
						}
						return shape.getPlan(shaclSailConnection, nodeShape, false, new LoggingNode(targetNodesToValidate.getPlanNode(), ""));
					}
				).filter(Objects::nonNull).collect(Collectors.toList()))
				.filter(list -> !list.isEmpty())
				.collect(Collectors.toList());
=======
		List<List<PlanNode>> plannodes = or.stream().map(shapes -> shapes.stream().map(shape -> {
			if (shaclSailConnection.stats.isBaseSailEmpty()) {
				return shape.getPlan(shaclSailConnection, nodeShape, false, null);
			}
			return shape.getPlan(shaclSailConnection, nodeShape, false,
					new LoggingNode(targetNodesToValidate.getPlanNode(), ""));
		}).collect(Collectors.toList())).collect(Collectors.toList());
>>>>>>> c27425a2

		List<IteratorData> iteratorDataTypes = plannodes.stream()
				.flatMap(shapes -> shapes.stream().map(PlanNode::getIteratorDataType))
				.distinct()
				.collect(Collectors.toList());

		if (iteratorDataTypes.size() > 1) {
			throw new UnsupportedOperationException(
					"No support for OR shape with mix between aggregate and raw triples");
		}

		IteratorData iteratorData = iteratorDataTypes.get(0);

		if (iteratorData == IteratorData.tripleBased) {

			List<Path> collect = getPaths().stream().distinct().collect(Collectors.toList());
			if (collect.size() > 1) {
				iteratorData = IteratorData.aggregated;
			}
		}

		PlanNode ret;

		if (iteratorData == IteratorData.tripleBased) {

			EqualsJoin equalsJoin = new EqualsJoin(unionAll(plannodes.get(0)), unionAll(plannodes.get(1)), true);

			for (int i = 2; i < plannodes.size(); i++) {
				equalsJoin = new EqualsJoin(equalsJoin, unionAll(plannodes.get(i)), true);
			}

			ret = new LoggingNode(equalsJoin, "");
		} else if (iteratorData == IteratorData.aggregated) {

			PlanNode innerJoin = new LoggingNode(new InnerJoin(unionAll(plannodes.get(0)), unionAll(plannodes.get(1)))
					.getJoined(BufferedPlanNode.class), "");

<<<<<<< HEAD
			for (int i = 2; i < plannodes.size(); i++) {
				innerJoin = new LoggingNode(new InnerJoin(innerJoin, unionAll(plannodes.get(i))).getJoined(BufferedPlanNode.class), "");
=======
			for (int i = 2; i < or.size(); i++) {
				innerJoin = new LoggingNode(
						new InnerJoin(innerJoin, unionAll(plannodes.get(i))).getJoined(BufferedPlanNode.class), "");
>>>>>>> c27425a2
			}

			ret = new LoggingNode(innerJoin, "");
		} else {
			throw new IllegalStateException("Should not get here!");

		}

		if (printPlans) {
			String planAsGraphiz = getPlanAsGraphvizDot(ret, shaclSailConnection);
			logger.info(planAsGraphiz);
		}

		return new EnrichWithShape(ret, this);

	}

	@Override
	public List<Path> getPaths() {
		return or.stream().flatMap(a -> a.stream().flatMap(b -> b.getPaths().stream())).collect(Collectors.toList());
	}

	private PlanNode unionAll(List<PlanNode> planNodes) {
		return new Unique(new UnionNode(planNodes.toArray(new PlanNode[0])));
	}

	@Override
	public boolean requiresEvaluation(SailConnection addedStatements, SailConnection removedStatements) {
<<<<<<< HEAD
		if (deactivated) {
			return false;
		}

		return super.requiresEvaluation(addedStatements, removedStatements) ||
			or
				.stream()
=======
		return super.requiresEvaluation(addedStatements, removedStatements) || or.stream()
>>>>>>> c27425a2
				.flatMap(Collection::stream)
				.map(p -> p.requiresEvaluation(addedStatements, removedStatements))
				.reduce((a, b) -> a || b)
				.orElse(false);
	}

	@Override
	public SourceConstraintComponent getSourceConstraintComponent() {
		return SourceConstraintComponent.OrConstraintComponent;
	}
}<|MERGE_RESOLUTION|>--- conflicted
+++ resolved
@@ -40,23 +40,14 @@
 
 	private static final Logger logger = LoggerFactory.getLogger(OrPropertyShape.class);
 
-<<<<<<< HEAD
 
 	OrPropertyShape(Resource id, SailRepositoryConnection connection, NodeShape nodeShape, boolean deactivated, Resource or) {
 		super(id, nodeShape, deactivated);
 		this.or = toList(connection, or).stream().map(v -> PropertyShape.Factory.getPropertyShapesInner(connection, nodeShape, (Resource) v)).collect(Collectors.toList());
-=======
-	OrPropertyShape(Resource id, SailRepositoryConnection connection, NodeShape nodeShape, Resource or) {
-		super(id, nodeShape);
-		this.or = toList(connection, or).stream()
-				.map(v -> PropertyShape.Factory.getPropertyShapesInner(connection, nodeShape, (Resource) v))
-				.collect(Collectors.toList());
->>>>>>> c27425a2
 
 	}
 
 	@Override
-<<<<<<< HEAD
 	public PlanNode getPlan(ShaclSailConnection shaclSailConnection, NodeShape nodeShape, boolean printPlans, PlanNode overrideTargetNode) {
 		if (deactivated) {
 			return null;
@@ -67,26 +58,13 @@
 				.stream()
 				.map(shapes -> shapes.stream().map(shape -> shape.getPlan(shaclSailConnection, nodeShape, false, null)).filter(Objects::nonNull).collect(Collectors.toList()))
 				.filter(list -> !list.isEmpty())
-=======
-	public PlanNode getPlan(ShaclSailConnection shaclSailConnection, NodeShape nodeShape, boolean printPlans,
-			PlanNode overrideTargetNode) {
-
-		List<List<PlanNode>> initialPlanNodes = or.stream()
-				.map(shapes -> shapes.stream()
-						.map(shape -> shape.getPlan(shaclSailConnection, nodeShape, false, null))
-						.collect(Collectors.toList()))
->>>>>>> c27425a2
 				.collect(Collectors.toList());
 
 		BufferedSplitter targetNodesToValidate;
 		if (overrideTargetNode == null) {
-<<<<<<< HEAD
 			targetNodesToValidate = new BufferedSplitter(unionAll(
 				initialPlanNodes
 					.stream()
-=======
-			targetNodesToValidate = new BufferedSplitter(unionAll(initialPlanNodes.stream()
->>>>>>> c27425a2
 					.flatMap(Collection::stream)
 					.map(p -> new TrimTuple(p, 0, 1)) // we only want the targets
 					.collect(Collectors.toList())));
@@ -95,7 +73,6 @@
 			targetNodesToValidate = new BufferedSplitter(overrideTargetNode);
 		}
 
-<<<<<<< HEAD
 		List<List<PlanNode>> plannodes =
 			or
 				.stream()
@@ -109,15 +86,6 @@
 				).filter(Objects::nonNull).collect(Collectors.toList()))
 				.filter(list -> !list.isEmpty())
 				.collect(Collectors.toList());
-=======
-		List<List<PlanNode>> plannodes = or.stream().map(shapes -> shapes.stream().map(shape -> {
-			if (shaclSailConnection.stats.isBaseSailEmpty()) {
-				return shape.getPlan(shaclSailConnection, nodeShape, false, null);
-			}
-			return shape.getPlan(shaclSailConnection, nodeShape, false,
-					new LoggingNode(targetNodesToValidate.getPlanNode(), ""));
-		}).collect(Collectors.toList())).collect(Collectors.toList());
->>>>>>> c27425a2
 
 		List<IteratorData> iteratorDataTypes = plannodes.stream()
 				.flatMap(shapes -> shapes.stream().map(PlanNode::getIteratorDataType))
@@ -155,14 +123,8 @@
 			PlanNode innerJoin = new LoggingNode(new InnerJoin(unionAll(plannodes.get(0)), unionAll(plannodes.get(1)))
 					.getJoined(BufferedPlanNode.class), "");
 
-<<<<<<< HEAD
 			for (int i = 2; i < plannodes.size(); i++) {
 				innerJoin = new LoggingNode(new InnerJoin(innerJoin, unionAll(plannodes.get(i))).getJoined(BufferedPlanNode.class), "");
-=======
-			for (int i = 2; i < or.size(); i++) {
-				innerJoin = new LoggingNode(
-						new InnerJoin(innerJoin, unionAll(plannodes.get(i))).getJoined(BufferedPlanNode.class), "");
->>>>>>> c27425a2
 			}
 
 			ret = new LoggingNode(innerJoin, "");
@@ -191,7 +153,6 @@
 
 	@Override
 	public boolean requiresEvaluation(SailConnection addedStatements, SailConnection removedStatements) {
-<<<<<<< HEAD
 		if (deactivated) {
 			return false;
 		}
@@ -199,9 +160,6 @@
 		return super.requiresEvaluation(addedStatements, removedStatements) ||
 			or
 				.stream()
-=======
-		return super.requiresEvaluation(addedStatements, removedStatements) || or.stream()
->>>>>>> c27425a2
 				.flatMap(Collection::stream)
 				.map(p -> p.requiresEvaluation(addedStatements, removedStatements))
 				.reduce((a, b) -> a || b)
