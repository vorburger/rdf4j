--- conflicted
+++ resolved
@@ -1,213 +1,3 @@
-<<<<<<< HEAD
-/*******************************************************************************
- * Copyright (c) 2015 Eclipse RDF4J contributors, Aduna, and others.
- * All rights reserved. This program and the accompanying materials
- * are made available under the terms of the Eclipse Distribution License v1.0
- * which accompanies this distribution, and is available at
- * http://www.eclipse.org/org/documents/edl-v10.php.
- *******************************************************************************/
-package org.eclipse.rdf4j.rio;
-
-import junit.framework.AssertionFailedError;
-import junit.framework.Test;
-import junit.framework.TestListener;
-import junit.framework.TestResult;
-import junit.framework.TestSuite;
-import org.eclipse.rdf4j.model.BNode;
-import org.eclipse.rdf4j.model.IRI;
-import org.eclipse.rdf4j.model.Resource;
-import org.eclipse.rdf4j.model.ValueFactory;
-import org.eclipse.rdf4j.model.impl.SimpleValueFactory;
-import org.eclipse.rdf4j.model.vocabulary.DCTERMS;
-import org.eclipse.rdf4j.model.vocabulary.DOAP;
-import org.eclipse.rdf4j.model.vocabulary.EARL;
-import org.eclipse.rdf4j.model.vocabulary.FOAF;
-import org.eclipse.rdf4j.model.vocabulary.RDF;
-import org.eclipse.rdf4j.model.vocabulary.XMLSchema;
-import org.eclipse.rdf4j.repository.Repository;
-import org.eclipse.rdf4j.repository.RepositoryConnection;
-import org.eclipse.rdf4j.repository.RepositoryException;
-import org.eclipse.rdf4j.repository.sail.SailRepository;
-import org.eclipse.rdf4j.sail.memory.MemoryStore;
-import org.slf4j.Logger;
-import org.slf4j.LoggerFactory;
-
-import java.io.BufferedOutputStream;
-import java.io.File;
-import java.io.FileOutputStream;
-import java.io.OutputStream;
-import java.text.SimpleDateFormat;
-import java.util.Date;
-
-/**
- * @author Arjohn Kampman
- * @author Peter Ansell
- */
-public class EarlReport {
-
-	/**
-	 * Helper variable for tests run by Peter Ansell
-	 */
-	public static final IRI ANSELL = SimpleValueFactory.getInstance().createIRI("https://github.com/ansell");
-
-	/**
-	 * Helper variable for tests run by Jeen Broekstra
-	 */
-	public static final IRI BROEKSTRA = SimpleValueFactory.getInstance()
-			.createIRI("https://bitbucket.org/jeenbroekstra");
-
-	protected Repository earlRepository;
-
-	protected ValueFactory vf;
-
-	protected RepositoryConnection con;
-
-	protected Resource projectNode;
-
-	protected Resource asserterNode;
-
-	private Logger logger = LoggerFactory.getLogger(this.getClass());
-
-	public void generateReport(TestSuite nextTestSuite, IRI nextAsserterNode, IRI specURI) throws Exception {
-		// IMPORTANT: Set this to whoever is running the tests
-		asserterNode = nextAsserterNode;
-
-		earlRepository = new SailRepository(new MemoryStore());
-		earlRepository.initialize();
-		vf = earlRepository.getValueFactory();
-		con = earlRepository.getConnection();
-		con.begin();
-
-		con.setNamespace("rdf", RDF.NAMESPACE);
-		con.setNamespace("xsd", XMLSchema.NAMESPACE);
-		con.setNamespace("doap", DOAP.NAMESPACE);
-		con.setNamespace("earl", EARL.NAMESPACE);
-		con.setNamespace("dcterms", DCTERMS.NAMESPACE);
-
-		projectNode = vf.createIRI("http://www.openrdf.org/#sesame");
-		BNode releaseNode = vf.createBNode();
-		con.add(projectNode, RDF.TYPE, DOAP.PROJECT);
-		con.add(projectNode, RDF.TYPE, EARL.TEST_SUBJECT);
-		con.add(projectNode, RDF.TYPE, EARL.SOFTWARE);
-		con.add(projectNode, DOAP.NAME, vf.createLiteral("OpenRDF Sesame"));
-		con.add(projectNode, DCTERMS.TITLE, vf.createLiteral("OpenRDF Sesame"));
-		con.add(projectNode, DOAP.HOMEPAGE, vf.createIRI("http://www.openrdf.org/#sesame"));
-		con.add(projectNode, DOAP.LICENSE,
-				vf.createIRI("https://bitbucket.org/openrdf/sesame/src/master/core/LICENSE.txt"));
-		con.add(projectNode, DOAP.DESCRIPTION, vf.createLiteral(
-				"Sesame is an extensible Java framework for storing, querying and inferencing for RDF."));
-		// Release date of Sesame-1.0
-		con.add(projectNode, DOAP.CREATED, vf.createLiteral("2004-03-25", XMLSchema.DATE));
-		con.add(projectNode, DOAP.PROGRAMMING_LANGUAGE, vf.createLiteral("Java"));
-		con.add(projectNode, DOAP.IMPLEMENTS, specURI);
-		con.add(projectNode, DOAP.DOWNLOAD_PAGE, vf.createIRI("http://sourceforge.net/projects/sesame/files/"));
-		con.add(projectNode, DOAP.MAILING_LIST,
-				vf.createIRI("http://lists.sourceforge.net/lists/listinfo/sesame-general"));
-		con.add(projectNode, DOAP.BUG_DATABASE, vf.createIRI("https://openrdf.atlassian.net/browse/SES"));
-		con.add(projectNode, DOAP.BLOG, vf.createIRI("http://www.openrdf.org/news.jsp"));
-
-		con.add(projectNode, DOAP.DEVELOPER, ANSELL);
-		con.add(projectNode, DOAP.DEVELOPER, BROEKSTRA);
-
-		con.add(ANSELL, RDF.TYPE, EARL.ASSERTOR);
-		con.add(ANSELL, RDF.TYPE, FOAF.PERSON);
-		con.add(ANSELL, FOAF.NAME, vf.createLiteral("Peter Ansell"));
-		con.add(BROEKSTRA, RDF.TYPE, EARL.ASSERTOR);
-		con.add(BROEKSTRA, RDF.TYPE, FOAF.PERSON);
-		con.add(BROEKSTRA, FOAF.NAME, vf.createLiteral("Jeen Broekstra"));
-
-		con.add(projectNode, DOAP.RELEASE, releaseNode);
-		con.add(releaseNode, RDF.TYPE, DOAP.VERSION);
-		con.add(releaseNode, DOAP.NAME, vf.createLiteral("Sesame 2.8.0"));
-		SimpleDateFormat xsdDataFormat = new SimpleDateFormat("yyyy-MM-dd");
-		String currentDate = xsdDataFormat.format(new Date());
-		con.add(releaseNode, DOAP.CREATED, vf.createLiteral(currentDate, XMLSchema.DATE));
-
-		TestResult testResult = new TestResult();
-		EarlTestListener listener = new EarlTestListener();
-		testResult.addListener(listener);
-
-		logger.info("running EARL tests..");
-		nextTestSuite.run(testResult);
-
-		logger.info("tests complete, generating EARL report...");
-
-		con.commit();
-
-		RDFWriterFactory factory = RDFWriterRegistry.getInstance()
-				.get(RDFFormat.TURTLE)
-				.orElseThrow(Rio.unsupportedFormat(RDFFormat.TURTLE));
-		File outFile = File.createTempFile("sesame-earl-compliance", "." + RDFFormat.TURTLE.getDefaultFileExtension());
-		try (OutputStream out = new BufferedOutputStream(new FileOutputStream(outFile))) {
-			con.export(factory.getWriter(out));
-		}
-
-		con.close();
-		earlRepository.shutDown();
-
-		logger.info("EARL output written to " + outFile);
-		System.out.println("EARL output written to " + outFile);
-	}
-
-	protected class EarlTestListener implements TestListener {
-
-		private int errorCount;
-
-		private int failureCount;
-
-		@Override
-		public void startTest(Test test) {
-			errorCount = failureCount = 0;
-		}
-
-		@Override
-		public void endTest(Test test) {
-			IRI testURI = null;
-			boolean didIgnoreFailure = false;
-			if (test instanceof PositiveParserTest) {
-				testURI = ((PositiveParserTest) test).testUri;
-			} else if (test instanceof NegativeParserTest) {
-				testURI = ((NegativeParserTest) test).testUri;
-				didIgnoreFailure = ((NegativeParserTest) test).didIgnoreFailure;
-			} else {
-				throw new RuntimeException("Unexpected test type: " + test.getClass());
-			}
-			System.out.println("testURI: " + testURI.stringValue());
-			try {
-				BNode testNode = vf.createBNode();
-				BNode resultNode = vf.createBNode();
-				con.add(testNode, RDF.TYPE, EARL.ASSERTION);
-				con.add(testNode, EARL.ASSERTEDBY, asserterNode);
-				con.add(testNode, EARL.MODE, EARL.AUTOMATIC);
-				con.add(testNode, EARL.SUBJECT, projectNode);
-				con.add(testNode, EARL.TEST, testURI);
-				con.add(testNode, EARL.RESULT, resultNode);
-				con.add(resultNode, RDF.TYPE, EARL.TESTRESULT);
-
-				if (didIgnoreFailure) {
-					con.add(resultNode, EARL.OUTCOME, EARL.NOTTESTED);
-				} else if (errorCount > 0 || failureCount > 0) {
-					con.add(resultNode, EARL.OUTCOME, EARL.FAIL);
-				} else {
-					con.add(resultNode, EARL.OUTCOME, EARL.PASS);
-				}
-			} catch (RepositoryException e) {
-				throw new RuntimeException(e);
-			}
-		}
-
-		@Override
-		public void addError(Test test, Throwable t) {
-			errorCount++;
-		}
-
-		@Override
-		public void addFailure(Test test, AssertionFailedError error) {
-			failureCount++;
-		}
-	}
-}
-=======
 ///*******************************************************************************
 // * Copyright (c) 2015 Eclipse RDF4J contributors, Aduna, and others.
 // * All rights reserved. This program and the accompanying materials
@@ -411,5 +201,4 @@
 //			failureCount++;
 //		}
 //	}
-//}
->>>>>>> 9fea7aef
+//}