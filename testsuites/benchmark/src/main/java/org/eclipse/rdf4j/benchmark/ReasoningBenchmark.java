/*******************************************************************************
 * Copyright (c) 2016 Eclipse RDF4J contributors.
 * All rights reserved. This program and the accompanying materials
 * are made available under the terms of the Eclipse Distribution License v1.0
 * which accompanies this distribution, and is available at
 * http://www.eclipse.org/org/documents/edl-v10.php.
 *******************************************************************************/

package org.eclipse.rdf4j.benchmark;

import java.io.IOException;
import java.io.InputStream;
import java.util.concurrent.TimeUnit;

import org.eclipse.rdf4j.model.Literal;
import org.eclipse.rdf4j.query.TupleQueryResult;
import org.eclipse.rdf4j.repository.sail.SailRepository;
import org.eclipse.rdf4j.repository.sail.SailRepositoryConnection;
import org.eclipse.rdf4j.rio.RDFFormat;
import org.eclipse.rdf4j.sail.inferencer.fc.SchemaCachingRDFSInferencer;
import org.eclipse.rdf4j.sail.memory.MemoryStore;
import org.openjdk.jmh.annotations.Benchmark;
import org.openjdk.jmh.annotations.BenchmarkMode;
import org.openjdk.jmh.annotations.Fork;
import org.openjdk.jmh.annotations.Measurement;
import org.openjdk.jmh.annotations.Mode;
import org.openjdk.jmh.annotations.OutputTimeUnit;
import org.openjdk.jmh.annotations.Param;
import org.openjdk.jmh.annotations.Scope;
import org.openjdk.jmh.annotations.State;
import org.openjdk.jmh.annotations.Warmup;

/**
 * @author Håvard Mikkelsen Ottestad
 */

@Measurement(iterations = 3)
@Warmup(iterations = 3)
@Fork(1)
@State(Scope.Thread)
public class ReasoningBenchmark {

	private int expectedCount;

	@Param({ "moreRdfs::12180", "longChain::5803", "medium::544", "simple::152" })
	public String param;

	@Benchmark
	@BenchmarkMode(Mode.AverageTime)
	@OutputTimeUnit(TimeUnit.MILLISECONDS)
	public void forwardChainingSchemaCachingRDFSInferencer() throws IOException {
		SailRepository sail = new SailRepository(new SchemaCachingRDFSInferencer(new MemoryStore()));

		try (SailRepositoryConnection connection = sail.getConnection()) {
			connection.begin();

			connection.add(resourceAsStream("schema.ttl"), "", RDFFormat.TURTLE);
			addAllDataSingleTransaction(connection);

			connection.commit();
		}

		checkSize(sail);
	}

	@Benchmark
	@BenchmarkMode(Mode.AverageTime)
	@OutputTimeUnit(TimeUnit.MILLISECONDS)
	public void forwardChainingSchemaCachingRDFSInferencerMultipleTransactions() throws IOException {
		SailRepository sail = new SailRepository(new SchemaCachingRDFSInferencer(new MemoryStore()));

		try (SailRepositoryConnection connection = sail.getConnection()) {

			connection.begin();
			connection.add(resourceAsStream("schema.ttl"), "", RDFFormat.TURTLE);
			connection.commit();

			addAllDataMultipleTransactions(connection);

		}
		checkSize(sail);

	}

	@Benchmark
	@BenchmarkMode(Mode.AverageTime)
	@OutputTimeUnit(TimeUnit.MILLISECONDS)
<<<<<<< HEAD
	public void forwardChainingSchemaCachingRDFSInferencerSchema() throws IOException {
		SailRepository sail = new SailRepository(new SchemaCachingRDFSInferencer(new MemoryStore(), createSchema()));

		try (SailRepositoryConnection connection = sail.getConnection()) {
			connection.begin();
			addAllDataSingleTransaction(connection);
			connection.commit();
		}
		checkSize(sail);

	}

	@Benchmark
	@BenchmarkMode(Mode.AverageTime)
	@OutputTimeUnit(TimeUnit.MILLISECONDS)
	public void forwardChainingSchemaCachingRDFSInferencerMultipleTransactionsSchema() throws IOException {
		SailRepository sail = new SailRepository(new SchemaCachingRDFSInferencer(new MemoryStore(), createSchema()));

		try (SailRepositoryConnection connection = sail.getConnection()) {
			addAllDataMultipleTransactions(connection);
		}
		checkSize(sail);

	}

	@Benchmark
	@BenchmarkMode(Mode.AverageTime)
	@OutputTimeUnit(TimeUnit.MILLISECONDS)
	public void noReasoning() throws IOException {
		SailRepository sail = new SailRepository(new MemoryStore());
=======
	public void forwardChainingSchemaCachingRDFSInferencer() throws IOException {
		SailRepository sail = new SailRepository(new SchemaCachingRDFSInferencer(new MemoryStore()));
>>>>>>> 4951e3cc

		try (SailRepositoryConnection connection = sail.getConnection()) {
			connection.begin();

			connection.add(resourceAsStream("schema.ttl"), "", RDFFormat.TURTLE);
			addAllDataSingleTransaction(connection);

			connection.commit();
		}
	}

	@Benchmark
	@BenchmarkMode(Mode.AverageTime)
	@OutputTimeUnit(TimeUnit.MILLISECONDS)
	public void noReasoningMultipleTransactions() throws IOException {
		SailRepository sail = new SailRepository(new MemoryStore());

		try (SailRepositoryConnection connection = sail.getConnection()) {

			connection.begin();
			connection.add(resourceAsStream("schema.ttl"), "", RDFFormat.TURTLE);
			connection.commit();

			addAllDataMultipleTransactions(connection);

		}
	}

	private void checkSize(SailRepository sail) {

		assert getSize(sail) == expectedCount : "Was " + getSize(sail) + " but expected " + expectedCount;

	}

	private int getSize(SailRepository sail) {
		try (SailRepositoryConnection connection = sail.getConnection()) {
			try (TupleQueryResult evaluate = connection
					.prepareTupleQuery("select (count (*) as ?count) where {?a ?b ?c}")
					.evaluate()) {
				return ((Literal) evaluate.next().getBinding("count").getValue()).intValue();

			}
		}
	}

	private SailRepository createSchema() throws IOException {
		SailRepository schema = new SailRepository(new MemoryStore());
		try (SailRepositoryConnection schemaConnection = schema.getConnection()) {
			schemaConnection.begin();
			schemaConnection.add(resourceAsStream("schema.ttl"), "", RDFFormat.TURTLE);
			schemaConnection.commit();
		}
		return schema;
	}

	private void addAllDataSingleTransaction(SailRepositoryConnection connection) throws IOException {
		InputStream data = resourceAsStream("data.ttl");

		if (data != null) {
			connection.add(data, "", RDFFormat.TURTLE);
		}

		int counter = 0;
		while (true) {
			data = resourceAsStream("data" + counter++ + ".ttl");
			if (data == null) {
				break;
			}
			connection.add(data, "", RDFFormat.TURTLE);
		}
	}

	private void addAllDataMultipleTransactions(SailRepositoryConnection connection) throws IOException {
		InputStream data = resourceAsStream("data.ttl");

		if (data != null) {
			connection.begin();
			connection.add(data, "", RDFFormat.TURTLE);
			connection.commit();
		}

		int counter = 0;
		while (true) {
			data = resourceAsStream("data" + counter++ + ".ttl");
			if (data == null) {
				break;
			}
			connection.begin();
			connection.add(data, "", RDFFormat.TURTLE);
			connection.commit();
		}
	}

	private InputStream resourceAsStream(String resourceName) {
		String[] split = param.split("\\:\\:");

		this.expectedCount = Integer.parseInt(split[1]);
		return ReasoningBenchmark.class.getClassLoader().getResourceAsStream(split[0] + "/" + resourceName);

	}

}<|MERGE_RESOLUTION|>--- conflicted
+++ resolved
@@ -48,6 +48,39 @@
 	@Benchmark
 	@BenchmarkMode(Mode.AverageTime)
 	@OutputTimeUnit(TimeUnit.MILLISECONDS)
+	public void noReasoning() throws IOException {
+		SailRepository sail = new SailRepository(new MemoryStore());
+
+		try (SailRepositoryConnection connection = sail.getConnection()) {
+			connection.begin();
+
+			connection.add(resourceAsStream("schema.ttl"), "", RDFFormat.TURTLE);
+			addAllDataSingleTransaction(connection);
+
+			connection.commit();
+		}
+	}
+
+	@Benchmark
+	@BenchmarkMode(Mode.AverageTime)
+	@OutputTimeUnit(TimeUnit.MILLISECONDS)
+	public void noReasoningMultipleTransactions() throws IOException {
+		SailRepository sail = new SailRepository(new MemoryStore());
+
+		try (SailRepositoryConnection connection = sail.getConnection()) {
+
+			connection.begin();
+			connection.add(resourceAsStream("schema.ttl"), "", RDFFormat.TURTLE);
+			connection.commit();
+
+			addAllDataMultipleTransactions(connection);
+
+		}
+	}
+
+	@Benchmark
+	@BenchmarkMode(Mode.AverageTime)
+	@OutputTimeUnit(TimeUnit.MILLISECONDS)
 	public void forwardChainingSchemaCachingRDFSInferencer() throws IOException {
 		SailRepository sail = new SailRepository(new SchemaCachingRDFSInferencer(new MemoryStore()));
 
@@ -61,91 +94,6 @@
 		}
 
 		checkSize(sail);
-	}
-
-	@Benchmark
-	@BenchmarkMode(Mode.AverageTime)
-	@OutputTimeUnit(TimeUnit.MILLISECONDS)
-	public void forwardChainingSchemaCachingRDFSInferencerMultipleTransactions() throws IOException {
-		SailRepository sail = new SailRepository(new SchemaCachingRDFSInferencer(new MemoryStore()));
-
-		try (SailRepositoryConnection connection = sail.getConnection()) {
-
-			connection.begin();
-			connection.add(resourceAsStream("schema.ttl"), "", RDFFormat.TURTLE);
-			connection.commit();
-
-			addAllDataMultipleTransactions(connection);
-
-		}
-		checkSize(sail);
-
-	}
-
-	@Benchmark
-	@BenchmarkMode(Mode.AverageTime)
-	@OutputTimeUnit(TimeUnit.MILLISECONDS)
-<<<<<<< HEAD
-	public void forwardChainingSchemaCachingRDFSInferencerSchema() throws IOException {
-		SailRepository sail = new SailRepository(new SchemaCachingRDFSInferencer(new MemoryStore(), createSchema()));
-
-		try (SailRepositoryConnection connection = sail.getConnection()) {
-			connection.begin();
-			addAllDataSingleTransaction(connection);
-			connection.commit();
-		}
-		checkSize(sail);
-
-	}
-
-	@Benchmark
-	@BenchmarkMode(Mode.AverageTime)
-	@OutputTimeUnit(TimeUnit.MILLISECONDS)
-	public void forwardChainingSchemaCachingRDFSInferencerMultipleTransactionsSchema() throws IOException {
-		SailRepository sail = new SailRepository(new SchemaCachingRDFSInferencer(new MemoryStore(), createSchema()));
-
-		try (SailRepositoryConnection connection = sail.getConnection()) {
-			addAllDataMultipleTransactions(connection);
-		}
-		checkSize(sail);
-
-	}
-
-	@Benchmark
-	@BenchmarkMode(Mode.AverageTime)
-	@OutputTimeUnit(TimeUnit.MILLISECONDS)
-	public void noReasoning() throws IOException {
-		SailRepository sail = new SailRepository(new MemoryStore());
-=======
-	public void forwardChainingSchemaCachingRDFSInferencer() throws IOException {
-		SailRepository sail = new SailRepository(new SchemaCachingRDFSInferencer(new MemoryStore()));
->>>>>>> 4951e3cc
-
-		try (SailRepositoryConnection connection = sail.getConnection()) {
-			connection.begin();
-
-			connection.add(resourceAsStream("schema.ttl"), "", RDFFormat.TURTLE);
-			addAllDataSingleTransaction(connection);
-
-			connection.commit();
-		}
-	}
-
-	@Benchmark
-	@BenchmarkMode(Mode.AverageTime)
-	@OutputTimeUnit(TimeUnit.MILLISECONDS)
-	public void noReasoningMultipleTransactions() throws IOException {
-		SailRepository sail = new SailRepository(new MemoryStore());
-
-		try (SailRepositoryConnection connection = sail.getConnection()) {
-
-			connection.begin();
-			connection.add(resourceAsStream("schema.ttl"), "", RDFFormat.TURTLE);
-			connection.commit();
-
-			addAllDataMultipleTransactions(connection);
-
-		}
 	}
 
 	private void checkSize(SailRepository sail) {
@@ -163,6 +111,53 @@
 
 			}
 		}
+	}
+
+	@Benchmark
+	@BenchmarkMode(Mode.AverageTime)
+	@OutputTimeUnit(TimeUnit.MILLISECONDS)
+	public void forwardChainingSchemaCachingRDFSInferencerMultipleTransactions() throws IOException {
+		SailRepository sail = new SailRepository(new SchemaCachingRDFSInferencer(new MemoryStore()));
+
+		try (SailRepositoryConnection connection = sail.getConnection()) {
+
+			connection.begin();
+			connection.add(resourceAsStream("schema.ttl"), "", RDFFormat.TURTLE);
+			connection.commit();
+
+			addAllDataMultipleTransactions(connection);
+
+		}
+		checkSize(sail);
+
+	}
+
+	@Benchmark
+	@BenchmarkMode(Mode.AverageTime)
+	@OutputTimeUnit(TimeUnit.MILLISECONDS)
+	public void forwardChainingSchemaCachingRDFSInferencerSchema() throws IOException {
+		SailRepository sail = new SailRepository(new SchemaCachingRDFSInferencer(new MemoryStore(), createSchema()));
+
+		try (SailRepositoryConnection connection = sail.getConnection()) {
+			connection.begin();
+			addAllDataSingleTransaction(connection);
+			connection.commit();
+		}
+		checkSize(sail);
+
+	}
+
+	@Benchmark
+	@BenchmarkMode(Mode.AverageTime)
+	@OutputTimeUnit(TimeUnit.MILLISECONDS)
+	public void forwardChainingSchemaCachingRDFSInferencerMultipleTransactionsSchema() throws IOException {
+		SailRepository sail = new SailRepository(new SchemaCachingRDFSInferencer(new MemoryStore(), createSchema()));
+
+		try (SailRepositoryConnection connection = sail.getConnection()) {
+			addAllDataMultipleTransactions(connection);
+		}
+		checkSize(sail);
+
 	}
 
 	private SailRepository createSchema() throws IOException {
