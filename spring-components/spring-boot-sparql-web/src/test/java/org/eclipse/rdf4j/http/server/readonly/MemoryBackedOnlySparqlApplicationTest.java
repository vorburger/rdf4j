--- conflicted
+++ resolved
@@ -61,18 +61,12 @@
 	public void testSPARQLRepository() throws QueryInterruptedException, RepositoryException,
 			MalformedQueryException, IOException {
 		String query = "SELECT * WHERE { ?s ?p ?o }";
-<<<<<<< HEAD
-		SPARQLProtocolSession session = rep.createSPARQLProtocolSession();
-		try (TupleQueryResult sendTupleQuery = session.sendTupleQuery(QueryLanguage.SPARQL, query, null, false,
-				new WeakReference<>(this))) {
-=======
 		TestSPARQLRepository rep = new TestSPARQLRepository("http://localhost:" + port + "/sparql/");
 		try (
 				SPARQLProtocolSession session = rep.createSPARQLProtocolSession();
 				TupleQueryResult sendTupleQuery = session.sendTupleQuery(QueryLanguage.SPARQL, query, null, false,
 						new WeakReference<>(this))) {
 
->>>>>>> e1c798f1
 			while (sendTupleQuery.hasNext()) {
 				assertNotNull(sendTupleQuery.next());
 			}
