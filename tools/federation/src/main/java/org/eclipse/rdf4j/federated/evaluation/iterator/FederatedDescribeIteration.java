--- conflicted
+++ resolved
@@ -42,12 +42,7 @@
 
 	private final List<StatementSource> allSources;
 
-<<<<<<< HEAD
 	public FederatedDescribeIteration(CloseableIteration<BindingSet, QueryEvaluationException> sourceIter,
-=======
-	@Deprecated(since = "4.1.0", forRemoval = true)
-	public FederatedDescribeIteration(Iteration<BindingSet, QueryEvaluationException> sourceIter,
->>>>>>> ddc1b78a
 			FederationEvalStrategy strategy, Set<String> describeExprNames, BindingSet parentBindings,
 			QueryInfo queryInfo) {
 		super(sourceIter, strategy, describeExprNames, parentBindings);
@@ -78,12 +73,9 @@
 		// i.e. we assume all members to be relevant for describing the resource
 		StatementSourcePattern stmtSourcePattern = new StatementSourcePattern(pattern, queryInfo);
 		allSources.forEach(stmtSourcePattern::addStatementSource);
-<<<<<<< HEAD
 		CloseableIteration<BindingSet, QueryEvaluationException> res = null;
 		try {
 			res = stmtSourcePattern.evaluate(parentBindings);
-=======
->>>>>>> ddc1b78a
 
 			// we need to make sure that subject or object are added to the binding set
 			// Note: FedX uses prepared SELECT queries to evaluate a statement pattern and
