--- conflicted
+++ resolved
@@ -50,7 +50,7 @@
 	public CloseableIteration<BindingSet> evaluate(
 			BindingSet bindings) throws QueryEvaluationException {
 
-		CloseableIteration<BindingSet, QueryEvaluationException> res = null;
+		CloseableIteration<BindingSet> res = null;
 
 		try {
 
@@ -66,10 +66,6 @@
 			 * getStatements(subj, pred, obj) instead of evaluating a prepared query.
 			 */
 
-<<<<<<< HEAD
-			CloseableIteration<BindingSet> res;
-=======
->>>>>>> 48881cb6
 			if (t.usePreparedQuery(this, queryInfo)) {
 
 				AtomicBoolean isEvaluated = new AtomicBoolean(false); // is filter evaluated
