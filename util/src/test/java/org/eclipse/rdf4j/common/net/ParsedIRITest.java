--- conflicted
+++ resolved
@@ -93,11 +93,6 @@
 	}
 
 	@Test
-<<<<<<< HEAD
-	public void absoluteIpAddrWithPortDescribedCorrectly()
-		throws URISyntaxException
-	{
-=======
 	public void absoluteIpAddrNoPath()
 		throws URISyntaxException
 	{
@@ -112,7 +107,6 @@
     public void absoluteIpAddrWithPortDescribedCorrectly() 
         throws URISyntaxException 
     {
->>>>>>> 73a7a778
 		ParsedIRI uri = new ParsedIRI("http://127.0.0.1:3333/path");
 		assertTrue(uri.isAbsolute());
 		assertEquals(uri.getHost(), "127.0.0.1");
