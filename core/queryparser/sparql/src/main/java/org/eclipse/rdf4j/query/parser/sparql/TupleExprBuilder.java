--- conflicted
+++ resolved
@@ -96,12 +96,7 @@
 import org.eclipse.rdf4j.query.algebra.Var;
 import org.eclipse.rdf4j.query.algebra.VariableScopeChange;
 import org.eclipse.rdf4j.query.algebra.ZeroLengthPath;
-<<<<<<< HEAD
 import org.eclipse.rdf4j.query.algebra.helpers.AbstractSimpleQueryModelVisitor;
-import org.eclipse.rdf4j.query.algebra.helpers.StatementPatternCollector;
-=======
-import org.eclipse.rdf4j.query.algebra.helpers.AbstractQueryModelVisitor;
->>>>>>> ddc1b78a
 import org.eclipse.rdf4j.query.algebra.helpers.TupleExprs;
 import org.eclipse.rdf4j.query.algebra.helpers.collectors.StatementPatternCollector;
 import org.eclipse.rdf4j.query.impl.ListBindingSet;
@@ -316,15 +311,11 @@
 	 * @return an anonymous Var with a unique, randomly generated, variable name
 	 */
 	protected Var createAnonVar() {
-<<<<<<< HEAD
-		return new Var("_anon_" + uniqueIdPrefix + uniqueIdSuffix++, true);
-=======
 		// dashes ('-') in the generated UUID are replaced with underscores so
 		// the
 		// varname
 		// remains compatible with the SPARQL grammar. See SES-2310.
-		return new Var("_anon_" + uniqueIdPrefix + uniqueIdSuffix.incrementAndGet(), true);
->>>>>>> ddc1b78a
+		return new Var("_anon_" + uniqueIdPrefix + uniqueIdSuffix++, true);
 	}
 
 	private FunctionCall createFunctionCall(String uri, SimpleNode node, int minArgs, int maxArgs)
