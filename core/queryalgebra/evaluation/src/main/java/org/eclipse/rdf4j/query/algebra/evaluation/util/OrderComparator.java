/*******************************************************************************
 * Copyright (c) 2015 Eclipse RDF4J contributors, Aduna, and others.
 * All rights reserved. This program and the accompanying materials
 * are made available under the terms of the Eclipse Distribution License v1.0
 * which accompanies this distribution, and is available at
 * http://www.eclipse.org/org/documents/edl-v10.php.
 *******************************************************************************/
package org.eclipse.rdf4j.query.algebra.evaluation.util;

import java.util.ArrayList;
import java.util.Collections;
import java.util.Comparator;
import java.util.List;
import java.util.Set;
import java.util.function.Function;

import org.eclipse.rdf4j.model.Value;
import org.eclipse.rdf4j.query.BindingSet;
import org.eclipse.rdf4j.query.QueryEvaluationException;
import org.eclipse.rdf4j.query.algebra.Order;
<<<<<<< HEAD
=======
import org.eclipse.rdf4j.query.algebra.OrderElem;
import org.eclipse.rdf4j.query.algebra.ValueExpr;
import org.eclipse.rdf4j.query.algebra.Var;
>>>>>>> 525c4326
import org.eclipse.rdf4j.query.algebra.evaluation.ArrayBindingSet;
import org.eclipse.rdf4j.query.algebra.evaluation.EvaluationStrategy;
import org.eclipse.rdf4j.query.algebra.evaluation.QueryValueEvaluationStep;
import org.eclipse.rdf4j.query.algebra.evaluation.ValueExprEvaluationException;
import org.eclipse.rdf4j.query.algebra.evaluation.impl.QueryEvaluationContext;
import org.slf4j.Logger;
import org.slf4j.LoggerFactory;

/**
 * A {@link Comparator} on {@link BindingSet}s that imposes a total ordering by examining supplied {@link Order}
 * elements (i.e. the elements of an ORDER BY clause), falling back on a custom predictable ordering for BindingSet
 * elements if no ordering is established on the basis of the Order elements.
 *
 * @author James Leigh
 * @author Jeen Broekstra
 */
public class OrderComparator implements Comparator<BindingSet> {

	private final static Logger logger = LoggerFactory.getLogger(OrderComparator.class);

	private final ValueComparator cmp;

	private final Comparator<BindingSet> bindingContentsComparator;

	public OrderComparator(EvaluationStrategy strategy, Order order, ValueComparator cmp,
			QueryEvaluationContext context) {
<<<<<<< HEAD
		this.cmp = cmp;
		this.bindingContentsComparator = precompileComparator(strategy, order, context);
=======
		this.cmp = vcmp;
		Comparator<BindingSet> allComparator = null;

		for (OrderElem element : order.getElements()) {
			boolean ascending = element.isAscending();
			ValueExpr expr = element.getExpr();
			Comparator<BindingSet> comparator;

			if (expr instanceof Var) {
				// Here we optimize for the most common case where the ORDER BY clause uses Var(s) e.g. "ORDER BY ?a"

				Function<BindingSet, Value> getValue = context.getValue(((Var) expr).getName());

				comparator = (o1, o2) -> {
					Value v1 = getValue.apply(o1);
					Value v2 = getValue.apply(o2);

					int compare = cmp.compare(v1, v2);
					return ascending ? compare : -compare;
				};
			} else {
				QueryValueEvaluationStep prepared = strategy.precompile(expr, context);

				comparator = (o1, o2) -> {
					Value v1 = null;
					Value v2 = null;

					try {
						v1 = prepared.evaluate(o1);
					} catch (ValueExprEvaluationException ignored) {
					}

					try {
						v2 = prepared.evaluate(o2);
					} catch (ValueExprEvaluationException ignored) {
					}

					int compare = cmp.compare(v1, v2);
					return ascending ? compare : -compare;
				};
			}
			allComparator = andThen(allComparator, comparator);

		}
		if (allComparator == null) {
			this.bindingContentsComparator = (o1, o2) -> 0;
		} else {
			this.bindingContentsComparator = allComparator;
		}
>>>>>>> 525c4326
	}

	private Comparator<BindingSet> precompileComparator(EvaluationStrategy strategy, Order order,
			QueryEvaluationContext context) {

		return order.getElements()
				.stream()
				.map(element -> {
					QueryValueEvaluationStep prepared = strategy.precompile(element.getExpr(), context);
					boolean ascending = element.isAscending();

					return (Comparator<BindingSet>) (o1, o2) -> {
						Value v1 = prepared.evaluate(o1);
						Value v2 = prepared.evaluate(o2);

						int compare = cmp.compare(v1, v2);
						return ascending ? compare : -compare;
					};
				})
				.reduce(Comparator::thenComparing)
				.orElse((o1, o2) -> 0);

	}

	@Override
	public int compare(BindingSet o1, BindingSet o2) {
		try {
			int comparedContents = bindingContentsComparator.compare(o1, o2);
			if (comparedContents != 0) {
				return comparedContents;
			}

			// On the basis of the order clause elements the two binding sets are
			// unordered.
			// We now need to impose a total ordering (as per the
			// contract of java.util.Comparator). We order by
			// size first, then by binding names, then finally by values.

			// null check
			if (o1 == null || o2 == null) {
				if (o1 == null) {
					return o2 == null ? 0 : 1;
				}
				return -1;
			}

			if (o2.size() != o1.size()) {
				return o1.size() < o2.size() ? 1 : -1;
			}

			// we create an ordered list of binding names (using natural string order) to use for
			// consistent iteration over binding names and binding values.
			List<String> o1bindingNamesOrdered;
			List<String> o2bindingNamesOrdered;

			if (o1 instanceof ArrayBindingSet && o2 instanceof ArrayBindingSet) {
				o1bindingNamesOrdered = ((ArrayBindingSet) o1).getSortedBindingNames();
				o2bindingNamesOrdered = ((ArrayBindingSet) o2).getSortedBindingNames();
			} else {
				o1bindingNamesOrdered = getSortedBindingNames(o1.getBindingNames());
				o2bindingNamesOrdered = null;
			}

			// binding set sizes are equal. compare on binding names.
			if ((o2bindingNamesOrdered != null && !sortedEquals(o1bindingNamesOrdered, o2bindingNamesOrdered))
					|| (!o1.getBindingNames().equals(o2.getBindingNames()))) {

				if (o2bindingNamesOrdered == null) {
					o2bindingNamesOrdered = getSortedBindingNames(o2.getBindingNames());
				}

				for (int i = 0; i < o1bindingNamesOrdered.size(); i++) {
					String o1bn = o1bindingNamesOrdered.get(i);
					String o2bn = o2bindingNamesOrdered.get(i);
					int compare = o1bn.compareTo(o2bn);
					if (compare != 0) {
						return compare;
					}
				}
			}

			// binding names equal. compare on all values.
			for (String bindingName : o1bindingNamesOrdered) {
				final Value v1 = o1.getValue(bindingName);
				final Value v2 = o2.getValue(bindingName);

				final int compare = cmp.compare(v1, v2);
				if (compare != 0) {
					return compare;
				}
			}

			return 0;
		} catch (QueryEvaluationException | IllegalArgumentException e) {
			logger.debug(e.getMessage(), e);
			return 0;
		}
	}

	private boolean sortedEquals(List<String> o1bindingNamesOrdered, List<String> o2bindingNamesOrdered) {
		if (o1bindingNamesOrdered.size() != o2bindingNamesOrdered.size()) {
			return false;
		}

		for (int i = 0; i < o1bindingNamesOrdered.size(); i++) {
			if (!o1bindingNamesOrdered.get(i).equals(o2bindingNamesOrdered.get(i))) {
				return false;
			}
		}

		return true;
	}

	private static List<String> getSortedBindingNames(Set<String> bindingNames) {
		if (bindingNames.size() == 1) {
			return Collections.singletonList(bindingNames.iterator().next());
		}

		ArrayList<String> list = new ArrayList<>(bindingNames);
		Collections.sort(list);
		return list;
	}

}<|MERGE_RESOLUTION|>--- conflicted
+++ resolved
@@ -18,12 +18,9 @@
 import org.eclipse.rdf4j.query.BindingSet;
 import org.eclipse.rdf4j.query.QueryEvaluationException;
 import org.eclipse.rdf4j.query.algebra.Order;
-<<<<<<< HEAD
-=======
 import org.eclipse.rdf4j.query.algebra.OrderElem;
 import org.eclipse.rdf4j.query.algebra.ValueExpr;
 import org.eclipse.rdf4j.query.algebra.Var;
->>>>>>> 525c4326
 import org.eclipse.rdf4j.query.algebra.evaluation.ArrayBindingSet;
 import org.eclipse.rdf4j.query.algebra.evaluation.EvaluationStrategy;
 import org.eclipse.rdf4j.query.algebra.evaluation.QueryValueEvaluationStep;
@@ -50,60 +47,8 @@
 
 	public OrderComparator(EvaluationStrategy strategy, Order order, ValueComparator cmp,
 			QueryEvaluationContext context) {
-<<<<<<< HEAD
 		this.cmp = cmp;
 		this.bindingContentsComparator = precompileComparator(strategy, order, context);
-=======
-		this.cmp = vcmp;
-		Comparator<BindingSet> allComparator = null;
-
-		for (OrderElem element : order.getElements()) {
-			boolean ascending = element.isAscending();
-			ValueExpr expr = element.getExpr();
-			Comparator<BindingSet> comparator;
-
-			if (expr instanceof Var) {
-				// Here we optimize for the most common case where the ORDER BY clause uses Var(s) e.g. "ORDER BY ?a"
-
-				Function<BindingSet, Value> getValue = context.getValue(((Var) expr).getName());
-
-				comparator = (o1, o2) -> {
-					Value v1 = getValue.apply(o1);
-					Value v2 = getValue.apply(o2);
-
-					int compare = cmp.compare(v1, v2);
-					return ascending ? compare : -compare;
-				};
-			} else {
-				QueryValueEvaluationStep prepared = strategy.precompile(expr, context);
-
-				comparator = (o1, o2) -> {
-					Value v1 = null;
-					Value v2 = null;
-
-					try {
-						v1 = prepared.evaluate(o1);
-					} catch (ValueExprEvaluationException ignored) {
-					}
-
-					try {
-						v2 = prepared.evaluate(o2);
-					} catch (ValueExprEvaluationException ignored) {
-					}
-
-					int compare = cmp.compare(v1, v2);
-					return ascending ? compare : -compare;
-				};
-			}
-			allComparator = andThen(allComparator, comparator);
-
-		}
-		if (allComparator == null) {
-			this.bindingContentsComparator = (o1, o2) -> 0;
-		} else {
-			this.bindingContentsComparator = allComparator;
-		}
->>>>>>> 525c4326
 	}
 
 	private Comparator<BindingSet> precompileComparator(EvaluationStrategy strategy, Order order,
@@ -112,16 +57,43 @@
 		return order.getElements()
 				.stream()
 				.map(element -> {
-					QueryValueEvaluationStep prepared = strategy.precompile(element.getExpr(), context);
 					boolean ascending = element.isAscending();
-
-					return (Comparator<BindingSet>) (o1, o2) -> {
-						Value v1 = prepared.evaluate(o1);
-						Value v2 = prepared.evaluate(o2);
-
-						int compare = cmp.compare(v1, v2);
-						return ascending ? compare : -compare;
-					};
+					ValueExpr expr = element.getExpr();
+
+					if (expr instanceof Var) {
+						// Here we optimize for the most common case where the ORDER BY clause uses Var(s) e.g. "ORDER
+						// BY ?a"
+
+						Function<BindingSet, Value> getValue = context.getValue(((Var) expr).getName());
+
+						return (Comparator<BindingSet>) (o1, o2) -> {
+							Value v1 = getValue.apply(o1);
+							Value v2 = getValue.apply(o2);
+
+							int compare = cmp.compare(v1, v2);
+							return ascending ? compare : -compare;
+						};
+					} else {
+						QueryValueEvaluationStep prepared = strategy.precompile(expr, context);
+
+						return (Comparator<BindingSet>) (o1, o2) -> {
+							Value v1 = null;
+							Value v2 = null;
+
+							try {
+								v1 = prepared.evaluate(o1);
+							} catch (ValueExprEvaluationException ignored) {
+							}
+
+							try {
+								v2 = prepared.evaluate(o2);
+							} catch (ValueExprEvaluationException ignored) {
+							}
+
+							int compare = cmp.compare(v1, v2);
+							return ascending ? compare : -compare;
+						};
+					}
 				})
 				.reduce(Comparator::thenComparing)
 				.orElse((o1, o2) -> 0);
