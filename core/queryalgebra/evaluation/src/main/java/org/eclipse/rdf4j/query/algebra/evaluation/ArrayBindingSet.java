--- conflicted
+++ resolved
@@ -225,17 +225,13 @@
 	@Override
 	public Value getValue(String bindingName) {
 		for (int i = 0; i < bindingNames.length; i++) {
-<<<<<<< HEAD
+			if (bindingNames[i] == bindingName && whichBindingsHaveBeenSet.get(i)) {
+				return values[i];
+			}
+		}
+
+		for (int i = 0; i < bindingNames.length; i++) {
 			if (bindingNames[i].equals(bindingName) && whichBindingsHaveBeenSet.get(i)) {
-=======
-			if (bindingNames[i] == bindingName && whichBindingsHaveBeenSet[i]) {
-				return values[i];
-			}
-		}
-
-		for (int i = 0; i < bindingNames.length; i++) {
-			if (bindingNames[i].equals(bindingName) && whichBindingsHaveBeenSet[i]) {
->>>>>>> f716e974
 				return values[i];
 			}
 		}
@@ -323,8 +319,8 @@
 
 		@Override
 		public Binding next() {
-			for (; index < values.length; index++) {
-				if (whichBindingsHaveBeenSet[index] && values[index] != null) {
+			for (; i < values.length; i++) {
+				if (whichBindingsHaveBeenSet.get(i) && values[i] != null) {
 					break;
 				}
 			}
