--- conflicted
+++ resolved
@@ -124,11 +124,7 @@
 		return new HashSet<>(set);
 	}
 
-<<<<<<< HEAD
 	protected Set<BindingSet> makeSet(CloseableIteration<? extends BindingSet, X> rightArg) throws X {
-=======
-	protected Set<BindingSet> makeSet(Iteration<BindingSet, X> rightArg) throws X {
->>>>>>> f716e974
 		return Iterations.asSet(rightArg);
 	}
 
