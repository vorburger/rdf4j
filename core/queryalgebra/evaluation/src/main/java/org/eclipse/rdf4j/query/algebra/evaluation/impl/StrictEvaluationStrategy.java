--- conflicted
+++ resolved
@@ -18,12 +18,7 @@
 import org.eclipse.rdf4j.collection.factory.api.CollectionFactory;
 import org.eclipse.rdf4j.collection.factory.impl.DefaultCollectionFactory;
 import org.eclipse.rdf4j.common.iteration.CloseableIteration;
-<<<<<<< HEAD
-import org.eclipse.rdf4j.common.iteration.EmptyIteration;
 import org.eclipse.rdf4j.common.iteration.FilterIteration;
-=======
-import org.eclipse.rdf4j.common.iteration.DistinctIteration;
->>>>>>> bfe43e3b
 import org.eclipse.rdf4j.common.iteration.IterationWrapper;
 import org.eclipse.rdf4j.common.iteration.ReducedIteration;
 import org.eclipse.rdf4j.common.iteration.SingletonIteration;
@@ -453,8 +448,7 @@
 	}
 
 	protected QueryEvaluationStep prepare(Group node, QueryEvaluationContext context) throws QueryEvaluationException {
-		return bindings -> new GroupIterator(StrictEvaluationStrategy.this, node, bindings, iterationCacheSyncThreshold,
-				context);
+		return bindings -> new GroupIterator(StrictEvaluationStrategy.this, node, bindings, context);
 	}
 
 	protected QueryEvaluationStep prepare(Intersection node, QueryEvaluationContext context)
@@ -590,40 +584,42 @@
 
 	protected QueryEvaluationStep prepare(Distinct node, QueryEvaluationContext context)
 			throws QueryEvaluationException {
-<<<<<<< HEAD
-		final QueryEvaluationStep child = precompile(node.getArg(), context);
 		return new QueryEvaluationStep() {
+			final QueryEvaluationStep child = precompile(node.getArg(), context);
 
 			@Override
 			public CloseableIteration<BindingSet, QueryEvaluationException> evaluate(BindingSet bindings) {
-				final CloseableIteration<BindingSet, QueryEvaluationException> evaluate = child.evaluate(bindings);
-				CollectionFactory cf = StrictEvaluationStrategy.this.getCollectionFactory();
-				return new FilterIteration<BindingSet, QueryEvaluationException>(evaluate) {
-					private final Set<BindingSet> set = cf.createSetOfBindingSets(context::createBindingSet,
-							s -> context.setBinding(s));
-
-					@Override
-					protected void handleClose() throws QueryEvaluationException {
-						try {
-							cf.close();
-						} finally {
-							super.handleClose();
+
+				CloseableIteration<BindingSet, QueryEvaluationException> evaluate = null;
+				try {
+					evaluate = child.evaluate(bindings);
+					CollectionFactory cf = StrictEvaluationStrategy.this.getCollectionFactory();
+					return new FilterIteration<>(evaluate) {
+						private final Set<BindingSet> set = cf.createSetOfBindingSets(context::createBindingSet,
+								context::setBinding);
+
+						@Override
+						protected void handleClose() throws QueryEvaluationException {
+							try {
+								cf.close();
+							} finally {
+								super.handleClose();
+							}
 						}
+
+						@Override
+						protected boolean accept(BindingSet object) throws QueryEvaluationException {
+							return set.add(object);
+						}
+					};
+				} catch (Throwable t) {
+					if (evaluate != null) {
+						evaluate.close();
 					}
-
-					@Override
-					protected boolean accept(BindingSet object) throws QueryEvaluationException {
-						return set.add(object);
-					}
-				};
-
-			}
-=======
-		QueryEvaluationStep child = precompile(node.getArg(), context);
-		return bindings -> {
-			CloseableIteration<BindingSet, QueryEvaluationException> evaluate = child.evaluate(bindings);
-			return new DistinctIteration<>(evaluate, StrictEvaluationStrategy.this::makeSet);
->>>>>>> bfe43e3b
+					throw t;
+				}
+
+			}
 		};
 
 	}
@@ -635,7 +631,7 @@
 	}
 
 	public CloseableIteration<BindingSet, QueryEvaluationException> evaluate(DescribeOperator operator,
-			final BindingSet bindings) throws QueryEvaluationException {
+			BindingSet bindings) throws QueryEvaluationException {
 		return precompile(operator).evaluate(bindings);
 	}
 
@@ -833,25 +829,25 @@
 
 	@Deprecated(forRemoval = true)
 	public CloseableIteration<BindingSet, QueryEvaluationException> evaluate(LeftJoin leftJoin,
-			final BindingSet bindings) throws QueryEvaluationException {
+			BindingSet bindings) throws QueryEvaluationException {
 		return precompile(leftJoin).evaluate(bindings);
 	}
 
 	@Deprecated(forRemoval = true)
-	public CloseableIteration<BindingSet, QueryEvaluationException> evaluate(final Union union,
-			final BindingSet bindings) throws QueryEvaluationException {
+	public CloseableIteration<BindingSet, QueryEvaluationException> evaluate(Union union,
+			BindingSet bindings) throws QueryEvaluationException {
 		return precompile(union).evaluate(bindings);
 	}
 
 	@Deprecated(forRemoval = true)
-	public CloseableIteration<BindingSet, QueryEvaluationException> evaluate(final Intersection intersection,
-			final BindingSet bindings) throws QueryEvaluationException {
+	public CloseableIteration<BindingSet, QueryEvaluationException> evaluate(Intersection intersection,
+			BindingSet bindings) throws QueryEvaluationException {
 		return precompile(intersection).evaluate(bindings);
 	}
 
 	@Deprecated(forRemoval = true)
-	public CloseableIteration<BindingSet, QueryEvaluationException> evaluate(final Difference difference,
-			final BindingSet bindings) throws QueryEvaluationException {
+	public CloseableIteration<BindingSet, QueryEvaluationException> evaluate(Difference difference,
+			BindingSet bindings) throws QueryEvaluationException {
 		return precompile(difference).evaluate(bindings);
 	}
 
@@ -1302,10 +1298,8 @@
 		Value argValue = evaluate(node.getArg(), bindings);
 
 		if (argValue instanceof Literal) {
-			final Literal lit = (Literal) argValue;
-
-			String uriString = lit.getLabel();
-			final String baseURI = node.getBaseURI();
+			String uriString = ((Literal) argValue).getLabel();
+			String baseURI = node.getBaseURI();
 			try {
 				ParsedIRI iri = ParsedIRI.create(uriString);
 				if (!iri.isAbsolute() && baseURI != null) {
@@ -1959,12 +1953,12 @@
 	protected QueryEvaluationStep prepare(TripleRef ref, QueryEvaluationContext context) {
 		// Naive implementation that walks over all statements matching (x rdf:type rdf:Statement)
 		// and filter those that do not match the bindings for subject, predicate and object vars (if bound)
-		final org.eclipse.rdf4j.query.algebra.Var subjVar = ref.getSubjectVar();
-		final org.eclipse.rdf4j.query.algebra.Var predVar = ref.getPredicateVar();
-		final org.eclipse.rdf4j.query.algebra.Var objVar = ref.getObjectVar();
-		final org.eclipse.rdf4j.query.algebra.Var extVar = ref.getExprVar();
+		Var subjVar = ref.getSubjectVar();
+		Var predVar = ref.getPredicateVar();
+		Var objVar = ref.getObjectVar();
+		Var extVar = ref.getExprVar();
 		// whether the TripleSouce support access to RDF star
-		final boolean sourceSupportsRdfStar = tripleSource instanceof RDFStarTripleSource;
+		boolean sourceSupportsRdfStar = tripleSource instanceof RDFStarTripleSource;
 		if (sourceSupportsRdfStar) {
 			return new RdfStarQueryEvaluationStep(subjVar, predVar, objVar, extVar, (RDFStarTripleSource) tripleSource,
 					context);
@@ -2118,7 +2112,6 @@
 		}
 	}
 
-<<<<<<< HEAD
 	@Override
 	public CollectionFactory getCollectionFactory() {
 		return cf;
@@ -2128,6 +2121,4 @@
 	public void setCollectionFactory(CollectionFactory cf) {
 		this.cf = cf;
 	}
-=======
->>>>>>> bfe43e3b
 }