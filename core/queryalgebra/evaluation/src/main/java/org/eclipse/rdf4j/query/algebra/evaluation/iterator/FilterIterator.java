/*******************************************************************************
 * Copyright (c) 2015 Eclipse RDF4J contributors, Aduna, and others.
 * All rights reserved. This program and the accompanying materials
 * are made available under the terms of the Eclipse Distribution License v1.0
 * which accompanies this distribution, and is available at
 * http://www.eclipse.org/org/documents/edl-v10.php.
 *******************************************************************************/
package org.eclipse.rdf4j.query.algebra.evaluation.iterator;

import java.util.function.BiConsumer;
import java.util.function.Predicate;

import org.eclipse.rdf4j.common.iteration.CloseableIteration;
import org.eclipse.rdf4j.common.iteration.FilterIteration;
import org.eclipse.rdf4j.model.Literal;
import org.eclipse.rdf4j.model.Value;
import org.eclipse.rdf4j.query.Binding;
import org.eclipse.rdf4j.query.BindingSet;
import org.eclipse.rdf4j.query.Dataset;
import org.eclipse.rdf4j.query.MutableBindingSet;
import org.eclipse.rdf4j.query.QueryEvaluationException;
import org.eclipse.rdf4j.query.algebra.Filter;
import org.eclipse.rdf4j.query.algebra.QueryModelNode;
import org.eclipse.rdf4j.query.algebra.SubQueryValueOperator;
import org.eclipse.rdf4j.query.algebra.evaluation.EvaluationStrategy;
import org.eclipse.rdf4j.query.algebra.evaluation.QueryValueEvaluationStep;
import org.eclipse.rdf4j.query.algebra.evaluation.ValueExprEvaluationException;
import org.eclipse.rdf4j.query.algebra.evaluation.impl.QueryEvaluationContext;

public class FilterIterator extends
		FilterIteration<CloseableIteration<? extends BindingSet, QueryEvaluationException>, BindingSet, QueryEvaluationException> {

	private final QueryValueEvaluationStep condition;
	private final EvaluationStrategy strategy;

	/*--------------*
	 * Constructors *
	 *--------------*/

<<<<<<< HEAD
	public FilterIterator(Filter filter, CloseableIteration<? extends BindingSet, QueryEvaluationException> iter,
			QueryValueEvaluationStep ves, EvaluationStrategy strategy) throws QueryEvaluationException {
=======
	public FilterIterator(Filter filter, CloseableIteration<BindingSet, QueryEvaluationException> iter,
			QueryValueEvaluationStep condition, EvaluationStrategy strategy) throws QueryEvaluationException {
>>>>>>> 67c629f5
		super(iter);
		this.condition = condition;
		this.strategy = strategy;

	}

	@Override
	protected boolean accept(BindingSet bindings) throws QueryEvaluationException {
		try {
			return strategy.isTrue(condition, bindings);
		} catch (ValueExprEvaluationException e) {
			// failed to evaluate condition
			return false;
		}
	}

	public static boolean isPartOfSubQuery(QueryModelNode node) {
		if (node instanceof SubQueryValueOperator) {
			return true;
		}

		QueryModelNode parent = node.getParentNode();
		if (parent == null) {
			return false;
		} else {
			return isPartOfSubQuery(parent);
		}
	}

	/**
	 * This is used to make sure that no variable is seen by the filter that are not in scope. Historically important in
	 * subquery cases.
	 *
	 */
	public static final class RetainedVariableFilteredQueryEvaluationContext implements QueryEvaluationContext {
		private final Filter node;
		private final QueryEvaluationContext context;

		public RetainedVariableFilteredQueryEvaluationContext(Filter node, QueryEvaluationContext contextToFilter) {
			this.node = node;
			this.context = contextToFilter;
		}

		@Override
		public Literal getNow() {
			return context.getNow();
		}

		@Override
		public Dataset getDataset() {
			return context.getDataset();
		}

		@Override
		public Predicate<BindingSet> hasBinding(String variableName) {
			if (isVariableInScope(variableName)) {
				return context.hasBinding(variableName);
			} else {
				return (bs) -> false;
			}
		}

		boolean isVariableInScope(String variableName) {
			return node.getBindingNames().contains(variableName);
		}

		@Override
		public java.util.function.Function<BindingSet, Binding> getBinding(String variableName) {
			if (isVariableInScope(variableName)) {
				return context.getBinding(variableName);
			} else {
				return (bs) -> null;
			}
		}

		@Override
		public java.util.function.Function<BindingSet, Value> getValue(String variableName) {
			if (isVariableInScope(variableName)) {
				return context.getValue(variableName);
			} else {
				return (bs) -> null;
			}
		}

		@Override
		public BiConsumer<Value, MutableBindingSet> setBinding(String variableName) {
			return context.setBinding(variableName);
		}
	}

}<|MERGE_RESOLUTION|>--- conflicted
+++ resolved
@@ -37,13 +37,8 @@
 	 * Constructors *
 	 *--------------*/
 
-<<<<<<< HEAD
 	public FilterIterator(Filter filter, CloseableIteration<? extends BindingSet, QueryEvaluationException> iter,
-			QueryValueEvaluationStep ves, EvaluationStrategy strategy) throws QueryEvaluationException {
-=======
-	public FilterIterator(Filter filter, CloseableIteration<BindingSet, QueryEvaluationException> iter,
 			QueryValueEvaluationStep condition, EvaluationStrategy strategy) throws QueryEvaluationException {
->>>>>>> 67c629f5
 		super(iter);
 		this.condition = condition;
 		this.strategy = strategy;
