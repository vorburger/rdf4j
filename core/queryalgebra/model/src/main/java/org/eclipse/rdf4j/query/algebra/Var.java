/*******************************************************************************
 * Copyright (c) 2015 Eclipse RDF4J contributors, Aduna, and others.
 * All rights reserved. This program and the accompanying materials
 * are made available under the terms of the Eclipse Distribution License v1.0
 * which accompanies this distribution, and is available at
 * http://www.eclipse.org/org/documents/edl-v10.php.
 *******************************************************************************/
package org.eclipse.rdf4j.query.algebra;

import java.util.Objects;

import org.eclipse.rdf4j.model.Value;

/**
 * A variable that can contain a Value.
 *
 * @implNote In the future this class may stop extending AbstractQueryModelNode in favor of directly implementing
 *           ValueExpr and QueryModelNode.
 */
public class Var implements ValueExpr, QueryModelNode {

	private String name;

	private Value value;

	private boolean anonymous = false;

	private boolean constant = false;

	private QueryModelNode parent;

<<<<<<< HEAD
	/*--------------*
	 * Constructors *
	 *--------------*/
=======
	private int cachedHashCode = 0;
>>>>>>> ddc1b78a

	@Deprecated(forRemoval = true, since = "4.1.0")
	public Var() {
	}

	public Var(String name, Value value, boolean anonymous, boolean constant) {
		this.name = name;
		this.value = value;
		this.anonymous = anonymous;
		this.constant = constant;

	}

	public Var(String name) {
<<<<<<< HEAD
		this.name = name;
	}

	public Var(String name, boolean anonymous) {
		this.name = name;
		this.anonymous = anonymous;
=======
		this(name, null, false, false);
>>>>>>> ddc1b78a
	}

	public Var(String name, boolean anonymous) {
		this(name, null, anonymous, false);
	}

	public Var(String name, Value value) {
		this(name, value, false, false);
	}

	@Deprecated(forRemoval = true, since = "4.1.0")
	public void setAnonymous(boolean anonymous) {
		this.cachedHashCode = 0;
		this.anonymous = anonymous;
	}

	public boolean isAnonymous() {
		return anonymous;
	}

	public String getName() {
		return name;
	}

	@Deprecated(forRemoval = true, since = "4.1.0")
	public void setName(String name) {
		this.cachedHashCode = 0;
		this.name = name;
	}

	@Deprecated(forRemoval = true, since = "4.1.0")
	public void setValue(Value value) {
		this.cachedHashCode = 0;
		this.value = value;
	}

	public boolean hasValue() {
		return value != null;
	}

	public Value getValue() {
		return value;
	}

	@Override
	public <X extends Exception> void visit(QueryModelVisitor<X> visitor) throws X {
		visitor.meet(this);
	}

	@Override
	public <X extends Exception> void visitChildren(QueryModelVisitor<X> visitor) throws X {
<<<<<<< HEAD

=======
		// no-op
>>>>>>> ddc1b78a
	}

	@Override
	public QueryModelNode getParentNode() {
		return parent;
	}

	@Override
	public void setParentNode(QueryModelNode parent) {
		this.parent = parent;
	}

	@Override
	public void replaceChildNode(QueryModelNode current, QueryModelNode replacement) {

	}

	@Override
	public void replaceWith(QueryModelNode replacement) {
		if (parent == null) {
			throw new IllegalStateException("Node has no parent");
		}

		parent.replaceChildNode(this, replacement);
	}

	@Override
	public String getSignature() {
		StringBuilder sb = new StringBuilder(64);

		sb.append(this.getClass().getSimpleName());

		sb.append(" (name=").append(name);

		if (value != null) {
			sb.append(", value=").append(value.toString());
		}

		if (anonymous) {
			sb.append(", anonymous");
		}

		sb.append(")");

		return sb.toString();
	}

//	@Override
//	public boolean equals(Object other) {
//		if (this == other)
//			return true;
//		if (other instanceof Var) {
//			Var o = (Var) other;
//			return name.equals(o.getName()) && Objects.equals(value, o.getValue()) && anonymous == o.isAnonymous();
//		}
//		return false;
//	}

//	@Override
//	public int hashCode() {
//		int result = name.hashCode();
//		if (value != null) {
//			result ^= value.hashCode();
//		}
//		if (anonymous) {
//			result = ~result;
//		}
//		return result;
//	}

	@Override
	public boolean equals(Object o) {
		if (this == o) {
			return true;
<<<<<<< HEAD
		}
		if (o == null || getClass() != o.getClass()) {
			return false;
		}
=======
		}
		if (o == null || getClass() != o.getClass()) {
			return false;
		}
>>>>>>> ddc1b78a
		Var var = (Var) o;
		return anonymous == var.anonymous && Objects.equals(name, var.name) && Objects.equals(value, var.value);
	}

//
	int hashCode = 0;

//
	@Override
	public int hashCode() {
<<<<<<< HEAD
		if (hashCode == 0) {
=======
		if (cachedHashCode == 0) {
>>>>>>> ddc1b78a
			int result = 1;
			result = 31 * result + (name == null ? 0 : name.hashCode());
			result = 31 * result + (value == null ? 0 : value.hashCode());
			result = 31 * result + Boolean.hashCode(anonymous);
<<<<<<< HEAD
			hashCode = result;
		}
		return hashCode;
=======
			cachedHashCode = result;
		}
		return cachedHashCode;
>>>>>>> ddc1b78a
	}

	@Override
	public Var clone() {
<<<<<<< HEAD
		try {
			return (Var) super.clone();
		} catch (CloneNotSupportedException e) {
			throw new IllegalStateException();
		}

=======
		return new Var(name, value, anonymous, constant);
>>>>>>> ddc1b78a
	}

	/**
	 * @return Returns the constant.
	 */
	public boolean isConstant() {
		return constant;
	}

	/**
	 * @param constant The constant to set.
	 */
	@Deprecated(forRemoval = true, since = "4.1.0")
	public void setConstant(boolean constant) {
		this.constant = constant;
	}
}<|MERGE_RESOLUTION|>--- conflicted
+++ resolved
@@ -29,13 +29,7 @@
 
 	private QueryModelNode parent;
 
-<<<<<<< HEAD
-	/*--------------*
-	 * Constructors *
-	 *--------------*/
-=======
 	private int cachedHashCode = 0;
->>>>>>> ddc1b78a
 
 	@Deprecated(forRemoval = true, since = "4.1.0")
 	public Var() {
@@ -50,16 +44,7 @@
 	}
 
 	public Var(String name) {
-<<<<<<< HEAD
-		this.name = name;
-	}
-
-	public Var(String name, boolean anonymous) {
-		this.name = name;
-		this.anonymous = anonymous;
-=======
 		this(name, null, false, false);
->>>>>>> ddc1b78a
 	}
 
 	public Var(String name, boolean anonymous) {
@@ -111,11 +96,7 @@
 
 	@Override
 	public <X extends Exception> void visitChildren(QueryModelVisitor<X> visitor) throws X {
-<<<<<<< HEAD
-
-=======
 		// no-op
->>>>>>> ddc1b78a
 	}
 
 	@Override
@@ -163,86 +144,33 @@
 		return sb.toString();
 	}
 
-//	@Override
-//	public boolean equals(Object other) {
-//		if (this == other)
-//			return true;
-//		if (other instanceof Var) {
-//			Var o = (Var) other;
-//			return name.equals(o.getName()) && Objects.equals(value, o.getValue()) && anonymous == o.isAnonymous();
-//		}
-//		return false;
-//	}
-
-//	@Override
-//	public int hashCode() {
-//		int result = name.hashCode();
-//		if (value != null) {
-//			result ^= value.hashCode();
-//		}
-//		if (anonymous) {
-//			result = ~result;
-//		}
-//		return result;
-//	}
-
 	@Override
 	public boolean equals(Object o) {
 		if (this == o) {
 			return true;
-<<<<<<< HEAD
 		}
 		if (o == null || getClass() != o.getClass()) {
 			return false;
 		}
-=======
-		}
-		if (o == null || getClass() != o.getClass()) {
-			return false;
-		}
->>>>>>> ddc1b78a
 		Var var = (Var) o;
 		return anonymous == var.anonymous && Objects.equals(name, var.name) && Objects.equals(value, var.value);
 	}
 
-//
-	int hashCode = 0;
-
-//
 	@Override
 	public int hashCode() {
-<<<<<<< HEAD
-		if (hashCode == 0) {
-=======
 		if (cachedHashCode == 0) {
->>>>>>> ddc1b78a
 			int result = 1;
 			result = 31 * result + (name == null ? 0 : name.hashCode());
 			result = 31 * result + (value == null ? 0 : value.hashCode());
 			result = 31 * result + Boolean.hashCode(anonymous);
-<<<<<<< HEAD
-			hashCode = result;
-		}
-		return hashCode;
-=======
 			cachedHashCode = result;
 		}
 		return cachedHashCode;
->>>>>>> ddc1b78a
 	}
 
 	@Override
 	public Var clone() {
-<<<<<<< HEAD
-		try {
-			return (Var) super.clone();
-		} catch (CloneNotSupportedException e) {
-			throw new IllegalStateException();
-		}
-
-=======
 		return new Var(name, value, anonymous, constant);
->>>>>>> ddc1b78a
 	}
 
 	/**
