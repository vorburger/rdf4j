/*******************************************************************************
 * Copyright (c) 2015 Eclipse RDF4J contributors, Aduna, and others.
 * All rights reserved. This program and the accompanying materials
 * are made available under the terms of the Eclipse Distribution License v1.0
 * which accompanies this distribution, and is available at
 * http://www.eclipse.org/org/documents/edl-v10.php.
 *******************************************************************************/
package org.eclipse.rdf4j.query.algebra;

import org.eclipse.rdf4j.common.annotation.Experimental;
import org.eclipse.rdf4j.common.iteration.CloseableIteration;
import org.eclipse.rdf4j.query.BindingSet;
import org.eclipse.rdf4j.query.QueryEvaluationException;

/**
 * An abstract superclass for binary tuple operators which, by definition, has two arguments.
 */
public abstract class BinaryTupleOperator extends AbstractQueryModelNode implements TupleExpr {

	/*-----------*
	 * Variables *
	 *-----------*/

	/**
	 * The operator's left argument.
	 */
	protected TupleExpr leftArg;

	/**
	 * The operator's right argument.
	 */
	protected TupleExpr rightArg;

	// the name of the algorithm used to combine leftArg and rightArg
	private String algorithmName;

	/*--------------*
	 * Constructors *
	 *--------------*/

	protected BinaryTupleOperator() {
	}

	/**
	 * Creates a new binary tuple operator.
	 *
	 * @param leftArg  The operator's left argument, must not be <var>null</var>.
	 * @param rightArg The operator's right argument, must not be <var>null</var>.
	 */
	protected BinaryTupleOperator(TupleExpr leftArg, TupleExpr rightArg) {
		setLeftArg(leftArg);
		setRightArg(rightArg);
	}

	/*---------*
	 * Methods *
	 *---------*/

	/**
	 * Gets the left argument of this binary tuple operator.
	 *
	 * @return The operator's left argument.
	 */
	public TupleExpr getLeftArg() {
		return leftArg;
	}

	/**
	 * Sets the left argument of this binary tuple operator.
	 *
	 * @param leftArg The (new) left argument for this operator, must not be <var>null</var>.
	 */
	public void setLeftArg(TupleExpr leftArg) {
		assert leftArg != null : "leftArg must not be null";
		assert leftArg != this : "leftArg must not be itself";
		leftArg.setParentNode(this);
		this.leftArg = leftArg;
	}

	/**
	 * Gets the right argument of this binary tuple operator.
	 *
	 * @return The operator's right argument.
	 */
	public TupleExpr getRightArg() {
		return rightArg;
	}

	/**
	 * Sets the right argument of this binary tuple operator.
	 *
	 * @param rightArg The (new) right argument for this operator, must not be <var>null</var>.
	 */
	public void setRightArg(TupleExpr rightArg) {
		assert rightArg != null : "rightArg must not be null";
		assert rightArg != this : "rightArg must not be itself";
		rightArg.setParentNode(this);
		this.rightArg = rightArg;
	}

	@Override
	public <X extends Exception> void visitChildren(QueryModelVisitor<X> visitor) throws X {
		leftArg.visit(visitor);
		rightArg.visit(visitor);
	}

	@Override
	public void replaceChildNode(QueryModelNode current, QueryModelNode replacement) {
		if (leftArg == current) {
			setLeftArg((TupleExpr) replacement);
		} else if (rightArg == current) {
			setRightArg((TupleExpr) replacement);
		}
	}

	@Override
	public boolean equals(Object other) {
		if (other instanceof BinaryTupleOperator) {
			BinaryTupleOperator o = (BinaryTupleOperator) other;
			return leftArg.equals(o.getLeftArg()) && rightArg.equals(o.getRightArg());
		}

		return false;
	}

	@Override
	public int hashCode() {
		return leftArg.hashCode() ^ rightArg.hashCode();
	}

	@Override
	public BinaryTupleOperator clone() {
		BinaryTupleOperator clone = (BinaryTupleOperator) super.clone();

		TupleExpr leftArgClone = getLeftArg().clone();
		leftArgClone.setParentNode(clone);
		clone.leftArg = leftArgClone;

		TupleExpr rightArgClone = getRightArg().clone();
		rightArgClone.setParentNode(clone);
		clone.rightArg = rightArgClone;

		return clone;
	}

	@Experimental
<<<<<<< HEAD
	public void setAlgorithm(CloseableIteration<BindingSet, QueryEvaluationException> iteration) {
=======
	public void setAlgorithm(CloseableIteration<?, ?> iteration) {
>>>>>>> ddc1b78a
		this.algorithmName = iteration.getClass().getSimpleName();
	}

	@Experimental
	public void setAlgorithm(String classSimpleName) {
		this.algorithmName = classSimpleName;
	}

	@Experimental
	public String getAlgorithmName() {
		return algorithmName;
	}
}<|MERGE_RESOLUTION|>--- conflicted
+++ resolved
@@ -144,11 +144,7 @@
 	}
 
 	@Experimental
-<<<<<<< HEAD
-	public void setAlgorithm(CloseableIteration<BindingSet, QueryEvaluationException> iteration) {
-=======
 	public void setAlgorithm(CloseableIteration<?, ?> iteration) {
->>>>>>> ddc1b78a
 		this.algorithmName = iteration.getClass().getSimpleName();
 	}
 
