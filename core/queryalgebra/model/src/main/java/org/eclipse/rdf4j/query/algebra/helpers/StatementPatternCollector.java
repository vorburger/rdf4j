/*******************************************************************************
 * Copyright (c) 2015 Eclipse RDF4J contributors, Aduna, and others.
 * All rights reserved. This program and the accompanying materials
 * are made available under the terms of the Eclipse Distribution License v1.0
 * which accompanies this distribution, and is available at
 * http://www.eclipse.org/org/documents/edl-v10.php.
 *******************************************************************************/
package org.eclipse.rdf4j.query.algebra.helpers;

import java.util.ArrayList;
import java.util.List;

import org.eclipse.rdf4j.query.algebra.Filter;
import org.eclipse.rdf4j.query.algebra.QueryModelNode;
import org.eclipse.rdf4j.query.algebra.StatementPattern;

/**
 * A QueryModelVisitor that collects StatementPattern's from a query model. StatementPatterns thet are part of
 * filters/constraints are not included in the result.
 */
<<<<<<< HEAD
public class StatementPatternCollector extends AbstractSimpleQueryModelVisitor<RuntimeException> {

	public StatementPatternCollector() {
		super(true);
	}
=======
@Deprecated(forRemoval = true, since = "4.1.0")
public class StatementPatternCollector extends AbstractQueryModelVisitor<RuntimeException> {
>>>>>>> ddc1b78a

	public static List<StatementPattern> process(QueryModelNode node) {
		StatementPatternCollector collector = new StatementPatternCollector();
		node.visit(collector);
		return collector.getStatementPatterns();
	}

	private final List<StatementPattern> stPatterns = new ArrayList<>();

	public List<StatementPattern> getStatementPatterns() {
		return stPatterns;
	}

	@Override
	public void meet(Filter node) {
		// Skip boolean constraints
		node.getArg().visit(this);
	}

	@Override
	public void meet(StatementPattern node) {
		stPatterns.add(node);
	}
}<|MERGE_RESOLUTION|>--- conflicted
+++ resolved
@@ -18,16 +18,12 @@
  * A QueryModelVisitor that collects StatementPattern's from a query model. StatementPatterns thet are part of
  * filters/constraints are not included in the result.
  */
-<<<<<<< HEAD
+@Deprecated(forRemoval = true, since = "4.1.0")
 public class StatementPatternCollector extends AbstractSimpleQueryModelVisitor<RuntimeException> {
 
 	public StatementPatternCollector() {
 		super(true);
 	}
-=======
-@Deprecated(forRemoval = true, since = "4.1.0")
-public class StatementPatternCollector extends AbstractQueryModelVisitor<RuntimeException> {
->>>>>>> ddc1b78a
 
 	public static List<StatementPattern> process(QueryModelNode node) {
 		StatementPatternCollector collector = new StatementPatternCollector();
