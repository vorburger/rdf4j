/*******************************************************************************
 * Copyright (c) 2020 Eclipse RDF4J contributors.
 * All rights reserved. This program and the accompanying materials
 * are made available under the terms of the Eclipse Distribution License v1.0
 * which accompanies this distribution, and is available at
 * http://www.eclipse.org/org/documents/edl-v10.php.
 *******************************************************************************/

package org.eclipse.rdf4j.sail.shacl.ast.planNodes;

import org.apache.commons.text.StringEscapeUtils;
import org.eclipse.rdf4j.common.iteration.CloseableIteration;
import org.eclipse.rdf4j.model.Resource;
import org.eclipse.rdf4j.model.Value;
import org.eclipse.rdf4j.sail.SailException;
import org.eclipse.rdf4j.sail.shacl.ast.constraintcomponents.ConstraintComponent;
import org.slf4j.Logger;
import org.slf4j.LoggerFactory;

import java.util.Iterator;
import java.util.List;
import java.util.Objects;
import java.util.SortedSet;
import java.util.stream.Collectors;

/**
 * @author Håvard Ottestad
 */
public class ValuesBackedNode implements PlanNode {

	private static final Logger logger = LoggerFactory.getLogger(ValuesBackedNode.class);
	private final SortedSet<Value> values;
	private final List<ValidationTuple> tuples;

	private final ConstraintComponent.Scope scope;
	boolean printed = false;
	private ValidationExecutionLogger validationExecutionLogger;

<<<<<<< HEAD
	public ValuesBackedNode(SortedSet<Value> values, ConstraintComponent.Scope scope) {
		this.tuples = values.stream().map(c -> new ValidationTuple(c, scope, false)).collect(Collectors.toList());
=======
	public ValuesBackedNode(SortedSet<Value> values, ConstraintComponent.Scope scope, Resource[] contexts) {

		this.tuples = values.stream().map(c -> new ValidationTuple(c, scope, false, contexts)).collect(Collectors.toList());

>>>>>>> 9f4ff695
		this.values = values;
		this.scope = scope;
	}

	@Override
	public CloseableIteration<? extends ValidationTuple, SailException> iterator() {
		return new LoggingCloseableIteration(this, validationExecutionLogger) {

			final Iterator<ValidationTuple> iterator = tuples.iterator();

			@Override
			public void localClose() throws SailException {
			}

			@Override
			public boolean localHasNext() throws SailException {
				return iterator.hasNext();
			}

			@Override
			public ValidationTuple loggingNext() throws SailException {
				return iterator.next();
			}

		};
	}

	@Override
	public int depth() {
		return 0;
	}

	@Override
	public void getPlanAsGraphvizDot(StringBuilder stringBuilder) {
		if (printed) {
			return;
		}
		printed = true;
		stringBuilder.append(getId() + " [label=\"" + StringEscapeUtils.escapeJava(this.toString()) + "\"];").append("\n");

	}

	@Override
	public String getId() {
		return System.identityHashCode(this) + "";
	}

	@Override
	public String toString() {
		return "ValuesBackedNode{" + "values=" + values + '}';
	}

	@Override
	public boolean equals(Object o) {
		if (this == o) {
			return true;
		}
		if (o == null || getClass() != o.getClass()) {
			return false;
		}
		ValuesBackedNode that = (ValuesBackedNode) o;
		return values.equals(that.values) && scope == that.scope;
	}

	@Override
	public int hashCode() {
		return Objects.hash(values, scope);
	}

	@Override
	public void receiveLogger(ValidationExecutionLogger validationExecutionLogger) {
		this.validationExecutionLogger = validationExecutionLogger;
	}

	@Override
	public boolean producesSorted() {
		return true;
	}

	@Override
	public boolean requiresSorted() {
		return false;
	}
}<|MERGE_RESOLUTION|>--- conflicted
+++ resolved
@@ -8,6 +8,12 @@
 
 package org.eclipse.rdf4j.sail.shacl.ast.planNodes;
 
+import java.util.Iterator;
+import java.util.List;
+import java.util.Objects;
+import java.util.SortedSet;
+import java.util.stream.Collectors;
+
 import org.apache.commons.text.StringEscapeUtils;
 import org.eclipse.rdf4j.common.iteration.CloseableIteration;
 import org.eclipse.rdf4j.model.Resource;
@@ -16,12 +22,6 @@
 import org.eclipse.rdf4j.sail.shacl.ast.constraintcomponents.ConstraintComponent;
 import org.slf4j.Logger;
 import org.slf4j.LoggerFactory;
-
-import java.util.Iterator;
-import java.util.List;
-import java.util.Objects;
-import java.util.SortedSet;
-import java.util.stream.Collectors;
 
 /**
  * @author Håvard Ottestad
@@ -36,15 +36,10 @@
 	boolean printed = false;
 	private ValidationExecutionLogger validationExecutionLogger;
 
-<<<<<<< HEAD
-	public ValuesBackedNode(SortedSet<Value> values, ConstraintComponent.Scope scope) {
-		this.tuples = values.stream().map(c -> new ValidationTuple(c, scope, false)).collect(Collectors.toList());
-=======
 	public ValuesBackedNode(SortedSet<Value> values, ConstraintComponent.Scope scope, Resource[] contexts) {
-
-		this.tuples = values.stream().map(c -> new ValidationTuple(c, scope, false, contexts)).collect(Collectors.toList());
-
->>>>>>> 9f4ff695
+		this.tuples = values.stream()
+				.map(c -> new ValidationTuple(c, scope, false, contexts))
+				.collect(Collectors.toList());
 		this.values = values;
 		this.scope = scope;
 	}
@@ -83,7 +78,8 @@
 			return;
 		}
 		printed = true;
-		stringBuilder.append(getId() + " [label=\"" + StringEscapeUtils.escapeJava(this.toString()) + "\"];").append("\n");
+		stringBuilder.append(getId() + " [label=\"" + StringEscapeUtils.escapeJava(this.toString()) + "\"];")
+				.append("\n");
 
 	}
 
