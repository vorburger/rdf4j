--- conflicted
+++ resolved
@@ -7,6 +7,13 @@
  *******************************************************************************/
 
 package org.eclipse.rdf4j.sail.shacl.ast.targets;
+
+import java.util.Collection;
+import java.util.Collections;
+import java.util.Objects;
+import java.util.Set;
+import java.util.stream.Collectors;
+import java.util.stream.Stream;
 
 import org.eclipse.rdf4j.model.IRI;
 import org.eclipse.rdf4j.model.Model;
@@ -25,19 +32,6 @@
 import org.eclipse.rdf4j.sail.shacl.ast.planNodes.ValidationTuple;
 import org.eclipse.rdf4j.sail.shacl.wrapper.data.ConnectionsGroup;
 import org.eclipse.rdf4j.sail.shacl.wrapper.data.RdfsSubClassOfReasoner;
-
-import java.util.Collection;
-import java.util.Objects;
-import java.util.Set;
-import java.util.stream.Collectors;
-import java.util.stream.Stream;
-
-import java.util.Collection;
-import java.util.Collections;
-import java.util.Objects;
-import java.util.Set;
-import java.util.stream.Collectors;
-import java.util.stream.Stream;
 
 public class TargetClass extends Target {
 
@@ -58,21 +52,13 @@
 	}
 
 	@Override
-<<<<<<< HEAD
-	public PlanNode getAdded(ConnectionsGroup connectionsGroup, ConstraintComponent.Scope scope) {
+	public PlanNode getAdded(ConnectionsGroup connectionsGroup, Resource[] dataGraph,
+			ConstraintComponent.Scope scope) {
 		return getAddedRemovedInner(connectionsGroup.getAddedStatements(),
-				connectionsGroup.getAddedStatementsValueFactory(), scope);
+				connectionsGroup.getAddedStatementsValueFactory(), dataGraph, scope);
 	}
 
-	private PlanNode getAddedRemovedInner(SailConnection connection, ValueFactory valueFactory,
-=======
-	public PlanNode getAdded(ConnectionsGroup connectionsGroup, Resource[] dataGraph,
-			ConstraintComponent.Scope scope) {
-		return getAddedRemovedInner(connectionsGroup.getAddedStatements(), dataGraph, scope);
-	}
-
-	private PlanNode getAddedRemovedInner(SailConnection connection, Resource[] dataGraph,
->>>>>>> 9f4ff695
+	private PlanNode getAddedRemovedInner(SailConnection connection, ValueFactory valueFactory, Resource[] dataGraph,
 			ConstraintComponent.Scope scope) {
 		PlanNode planNode;
 		if (targetClass.size() == 1) {
@@ -80,15 +66,9 @@
 			planNode = new UnorderedSelect(connection, null, RDF.TYPE, clazz,
 					dataGraph, UnorderedSelect.Mapper.SubjectScopedMapper.getFunction(scope));
 		} else {
-<<<<<<< HEAD
 			planNode = new Select(connection, valueFactory,
 					getQueryFragment("?a", "?c", null, new StatementMatcher.StableRandomVariableProvider()), "?a",
-					b -> new ValidationTuple(b.getValue("a"), scope, false));
-=======
-			planNode = new Select(connection,
-					getQueryFragment("?a", "?c", null, new StatementMatcher.StableRandomVariableProvider()),
-					"?a", b -> new ValidationTuple(b.getValue("a"), scope, false, dataGraph), dataGraph);
->>>>>>> 9f4ff695
+					b -> new ValidationTuple(b.getValue("a"), scope, false, dataGraph), dataGraph);
 		}
 
 		return Unique.getInstance(planNode, false);
