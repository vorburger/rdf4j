--- conflicted
+++ resolved
@@ -8,12 +8,15 @@
 
 package org.eclipse.rdf4j.sail.shacl.ast.targets;
 
-<<<<<<< HEAD
-import org.eclipse.rdf4j.sail.shacl.ConnectionsGroup;
-import org.eclipse.rdf4j.sail.shacl.RdfsSubClassOfReasoner;
-=======
+import java.util.ArrayDeque;
+import java.util.ArrayList;
+import java.util.List;
+import java.util.Objects;
+import java.util.function.Function;
+import java.util.stream.Collectors;
+import java.util.stream.Stream;
+
 import org.eclipse.rdf4j.model.Resource;
->>>>>>> 9f4ff695
 import org.eclipse.rdf4j.sail.shacl.ast.ShaclUnsupportedException;
 import org.eclipse.rdf4j.sail.shacl.ast.StatementMatcher;
 import org.eclipse.rdf4j.sail.shacl.ast.Targetable;
@@ -29,22 +32,6 @@
 import org.eclipse.rdf4j.sail.shacl.wrapper.data.ConnectionsGroup;
 import org.eclipse.rdf4j.sail.shacl.wrapper.data.RdfsSubClassOfReasoner;
 
-import java.util.ArrayDeque;
-import java.util.ArrayList;
-import java.util.List;
-import java.util.Objects;
-import java.util.function.Function;
-import java.util.stream.Collectors;
-import java.util.stream.Stream;
-
-import java.util.ArrayDeque;
-import java.util.ArrayList;
-import java.util.List;
-import java.util.Objects;
-import java.util.function.Function;
-import java.util.stream.Collectors;
-import java.util.stream.Stream;
-
 public class EffectiveTarget {
 
 	private final ArrayDeque<EffectiveTargetObject> chain;
@@ -150,15 +137,10 @@
 					.getCachedNodeFor(getTargetFilter(connectionsGroup, dataGraph, Unique.getInstance(parent, false)));
 		} else {
 
-<<<<<<< HEAD
 			PlanNode parent = new BindSelect(connectionsGroup.getBaseConnection(),
-					connectionsGroup.getBaseValueFactory(), query, vars, source, varNames, scope, 1000, direction,
-					includePropertyShapeValues);
-=======
-			PlanNode parent = new BindSelect(connectionsGroup.getBaseConnection(), dataGraph, query, vars, source,
+					connectionsGroup.getBaseValueFactory(), dataGraph, query, vars, source,
 					varNames, scope,
 					1000, direction, includePropertyShapeValues);
->>>>>>> 9f4ff695
 
 			if (filter != null) {
 				parent = connectionsGroup.getCachedNodeFor(parent);
@@ -190,21 +172,12 @@
 
 		return Stream.concat(chain.stream(), getOptionalAsStream())
 				.flatMap(EffectiveTargetObject::getStatementMatcher)
-<<<<<<< HEAD
-				.anyMatch(currentStatementPattern ->
-
-				connectionsGroup.getAddedStatements()
-						.hasStatement(currentStatementPattern.getSubjectValue(),
-								currentStatementPattern.getPredicateValue(), currentStatementPattern.getObjectValue(),
-								false)
-						|| connectionsGroup.getRemovedStatements()
-=======
 				.anyMatch(
 						currentStatementPattern -> connectionsGroup.getAddedStatements()
->>>>>>> 9f4ff695
 								.hasStatement(currentStatementPattern.getSubjectValue(),
 										currentStatementPattern.getPredicateValue(),
-										currentStatementPattern.getObjectValue(), false, dataGraph)
+										currentStatementPattern.getObjectValue(),
+										false, dataGraph)
 								|| connectionsGroup.getRemovedStatements()
 										.hasStatement(currentStatementPattern.getSubjectValue(),
 												currentStatementPattern.getPredicateValue(),
@@ -279,31 +252,12 @@
 
 			TargetChainRetriever targetChainRetriever;
 			if (includeTargetsAffectedByRemoval) {
-<<<<<<< HEAD
-				targetChainRetriever = new TargetChainRetriever(connectionsGroup, statementMatchers,
+				targetChainRetriever = new TargetChainRetriever(connectionsGroup, dataGraph, statementMatchers,
 						statementMatchersRemoval, query, getVars(), scope);
 			} else {
-				targetChainRetriever = new TargetChainRetriever(connectionsGroup, statementMatchers, null, query,
+				targetChainRetriever = new TargetChainRetriever(connectionsGroup, dataGraph, statementMatchers, null,
+						query,
 						getVars(), scope);
-=======
-				targetChainRetriever = new TargetChainRetriever(
-						connectionsGroup,
-						dataGraph, statementMatchers,
-						statementMatchersRemoval,
-						query,
-						getVars(),
-						scope
-				);
-			} else {
-				targetChainRetriever = new TargetChainRetriever(
-						connectionsGroup,
-						dataGraph, statementMatchers,
-						null,
-						query,
-						getVars(),
-						scope
-				);
->>>>>>> 9f4ff695
 			}
 
 			if (filter != null) {
@@ -338,14 +292,10 @@
 				.orElse("");
 
 		// TODO: this is a slow way to solve this problem! We should use bulk operations.
-<<<<<<< HEAD
 		return new ExternalFilterByQuery(connectionsGroup.getBaseConnection(), connectionsGroup.getBaseValueFactory(),
-				parent, query, last.var, ValidationTuple::getActiveTarget).getTrueNode(UnBufferedPlanNode.class);
-=======
-		return new ExternalFilterByQuery(connectionsGroup.getBaseConnection(), dataGraph, parent, query, last.var,
+				dataGraph, parent, query, last.var,
 				ValidationTuple::getActiveTarget)
 						.getTrueNode(UnBufferedPlanNode.class);
->>>>>>> 9f4ff695
 	}
 
 	public String getQuery(boolean includeOptional) {
