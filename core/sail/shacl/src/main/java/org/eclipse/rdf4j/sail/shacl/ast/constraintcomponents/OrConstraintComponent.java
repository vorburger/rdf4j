/*******************************************************************************
 * Copyright (c) 2020 Eclipse RDF4J contributors.
 * All rights reserved. This program and the accompanying materials
 * are made available under the terms of the Eclipse Distribution License v1.0
 * which accompanies this distribution, and is available at
 * http://www.eclipse.org/org/documents/edl-v10.php.
 *******************************************************************************/

package org.eclipse.rdf4j.sail.shacl.ast.constraintcomponents;

import org.eclipse.rdf4j.model.IRI;
import org.eclipse.rdf4j.model.Model;
import org.eclipse.rdf4j.model.Resource;
import org.eclipse.rdf4j.model.vocabulary.SHACL;
import org.eclipse.rdf4j.sail.shacl.ShaclSail;
import org.eclipse.rdf4j.sail.shacl.SourceConstraintComponent;
import org.eclipse.rdf4j.sail.shacl.ValidationSettings;
import org.eclipse.rdf4j.sail.shacl.ast.Cache;
import org.eclipse.rdf4j.sail.shacl.ast.NodeShape;
import org.eclipse.rdf4j.sail.shacl.ast.PropertyShape;
import org.eclipse.rdf4j.sail.shacl.ast.ShaclAstLists;
import org.eclipse.rdf4j.sail.shacl.ast.ShaclProperties;
import org.eclipse.rdf4j.sail.shacl.ast.ShaclUnsupportedException;
import org.eclipse.rdf4j.sail.shacl.ast.Shape;
import org.eclipse.rdf4j.sail.shacl.ast.SparqlFragment;
import org.eclipse.rdf4j.sail.shacl.ast.StatementMatcher;
import org.eclipse.rdf4j.sail.shacl.ast.ValidationQuery;
import org.eclipse.rdf4j.sail.shacl.ast.planNodes.BufferedSplitter;
import org.eclipse.rdf4j.sail.shacl.ast.planNodes.EmptyNode;
import org.eclipse.rdf4j.sail.shacl.ast.planNodes.EqualsJoinValue;
import org.eclipse.rdf4j.sail.shacl.ast.planNodes.PlanNode;
import org.eclipse.rdf4j.sail.shacl.ast.planNodes.PlanNodeProvider;
import org.eclipse.rdf4j.sail.shacl.ast.planNodes.ShiftToPropertyShape;
import org.eclipse.rdf4j.sail.shacl.ast.planNodes.UnionNode;
import org.eclipse.rdf4j.sail.shacl.ast.planNodes.Unique;
import org.eclipse.rdf4j.sail.shacl.ast.targets.TargetChain;
import org.eclipse.rdf4j.sail.shacl.wrapper.data.ConnectionsGroup;
import org.eclipse.rdf4j.sail.shacl.wrapper.data.RdfsSubClassOfReasoner;
import org.eclipse.rdf4j.sail.shacl.wrapper.shape.ShapeSource;

import java.util.Collections;
import java.util.List;
import java.util.Set;
import java.util.stream.Collectors;

import java.util.Collections;
import java.util.List;
import java.util.Set;
import java.util.stream.Collectors;

public class OrConstraintComponent extends LogicalOperatorConstraintComponent {
	List<Shape> or;

<<<<<<< HEAD
	public OrConstraintComponent(Resource id, RepositoryConnection connection, Cache cache, ShaclSail shaclSail) {
		super(id);
		or = ShaclAstLists.toList(connection, id, Resource.class).stream().map(r -> new ShaclProperties(r, connection)).map(p -> {
			if (p.getType() == SHACL.NODE_SHAPE) {
				return NodeShape.getInstance(p, connection, cache, false, shaclSail);
			} else if (p.getType() == SHACL.PROPERTY_SHAPE) {
				return PropertyShape.getInstance(p, connection, cache, shaclSail);
=======
	public OrConstraintComponent(Resource id, ShapeSource shapeSource, Cache cache, ShaclSail shaclSail) {
		super(id);
		or = ShaclAstLists.toList(shapeSource, id, Resource.class).stream().map(r -> new ShaclProperties(r, shapeSource)).map(p -> {
			if (p.getType() == SHACL.NODE_SHAPE) {
				return NodeShape.getInstance(p, shapeSource, cache, false, shaclSail);
			} else if (p.getType() == SHACL.PROPERTY_SHAPE) {
				return PropertyShape.getInstance(p, shapeSource, cache, shaclSail);
>>>>>>> 9f4ff695
			}
			throw new IllegalStateException("Unknown shape type for " + p.getId());
		}).collect(Collectors.toList());
	}

	public OrConstraintComponent(OrConstraintComponent orConstraintComponent) {
		super(orConstraintComponent.getId());
	}

	@Override
	public void toModel(Resource subject, IRI predicate, Model model, Set<Resource> cycleDetection) {
		model.add(subject, SHACL.OR, getId());
		if (!cycleDetection.contains(getId())) {
			cycleDetection.add(getId());
			or.forEach(o -> o.toModel(null, null, model, cycleDetection));
		}

		if (!model.contains(getId(), null, null)) {
			ShaclAstLists.listToRdf(or.stream().map(Shape::getId).collect(Collectors.toList()), getId(), model);
		}
	}

	@Override
	public void setTargetChain(TargetChain targetChain) {
		super.setTargetChain(targetChain);
		for (Shape shape : or) {
			shape.setTargetChain(targetChain.setOptimizable(false));
		}
	}

	public List<Shape> getOr() {
		return Collections.unmodifiableList(or);
	}

	@Override
	public SourceConstraintComponent getConstraintComponent() {
		return SourceConstraintComponent.OrConstraintComponent;
	}

	@Override
<<<<<<< HEAD
	public ValidationQuery generateSparqlValidationQuery(ConnectionsGroup connectionsGroup, boolean logValidationPlans, boolean negatePlan, boolean negateChildren, Scope scope) {
=======
	public ValidationQuery generateSparqlValidationQuery(ConnectionsGroup connectionsGroup, ValidationSettings validationSettings, boolean negatePlan, boolean negateChildren, Scope scope) {
>>>>>>> 9f4ff695
		throw new ShaclUnsupportedException();
	}

	@Override
<<<<<<< HEAD
	public PlanNode generateTransactionalValidationPlan(ConnectionsGroup connectionsGroup, boolean logValidationPlans, PlanNodeProvider overrideTargetNode, Scope scope) {
=======
	public PlanNode generateTransactionalValidationPlan(ConnectionsGroup connectionsGroup, ValidationSettings validationSettings, PlanNodeProvider overrideTargetNode, Scope scope) {
>>>>>>> 9f4ff695

		PlanNodeProvider planNodeProvider;

		if (overrideTargetNode != null) {
			planNodeProvider = overrideTargetNode;
		} else {
			planNodeProvider = new BufferedSplitter(getAllTargetsPlan(connectionsGroup, validationSettings.getDataGraph(), scope));
		}

<<<<<<< HEAD
		PlanNode orPlanNodes = or.stream().map(or -> or.generateTransactionalValidationPlan(connectionsGroup, logValidationPlans, planNodeProvider, scope)).reduce((a, b) -> new EqualsJoinValue(a, b, false)).orElse(EmptyNode.getInstance());
=======
		PlanNode orPlanNodes = or.stream().map(or -> or.generateTransactionalValidationPlan(connectionsGroup, validationSettings, planNodeProvider, scope)).reduce((a, b) -> new EqualsJoinValue(a, b, false)).orElse(EmptyNode.getInstance());
>>>>>>> 9f4ff695

		PlanNode invalid = Unique.getInstance(orPlanNodes, false);

		return invalid;
	}

	@Override
	public PlanNode getAllTargetsPlan(ConnectionsGroup connectionsGroup, Resource[] dataGraph, Scope scope) {
		PlanNode allTargets;

		if (scope == Scope.propertyShape) {
<<<<<<< HEAD
			PlanNode allTargetsPlan = getTargetChain().getEffectiveTarget("target_", Scope.nodeShape, connectionsGroup.getRdfsSubClassOfReasoner()).getPlanNode(connectionsGroup, Scope.nodeShape, true, null);

			allTargets = Unique.getInstance(new ShiftToPropertyShape(allTargetsPlan), true);
		} else {
			allTargets = getTargetChain().getEffectiveTarget("target_", scope, connectionsGroup.getRdfsSubClassOfReasoner()).getPlanNode(connectionsGroup, scope, true, null);

		}

		PlanNode planNode = or.stream().map(or -> or.getAllTargetsPlan(connectionsGroup, scope)).distinct().reduce(UnionNode::getInstanceDedupe).orElse(EmptyNode.getInstance());
=======
			PlanNode allTargetsPlan = getTargetChain().getEffectiveTarget("target_", Scope.nodeShape, connectionsGroup.getRdfsSubClassOfReasoner()).getPlanNode(connectionsGroup, dataGraph, Scope.nodeShape, true, null);

			allTargets = Unique.getInstance(new ShiftToPropertyShape(allTargetsPlan), true);
		} else {
			allTargets = getTargetChain().getEffectiveTarget("target_", scope, connectionsGroup.getRdfsSubClassOfReasoner()).getPlanNode(connectionsGroup, dataGraph, scope, true, null);

		}

		PlanNode planNode = or.stream().map(or -> or.getAllTargetsPlan(connectionsGroup, dataGraph, scope)).distinct().reduce(UnionNode::getInstanceDedupe).orElse(EmptyNode.getInstance());
>>>>>>> 9f4ff695

		return Unique.getInstance(UnionNode.getInstanceDedupe(allTargets, planNode), false);
	}

	@Override
	public ConstraintComponent deepClone() {

		OrConstraintComponent constraintComponent = new OrConstraintComponent(this);
		constraintComponent.or = or.stream().map(ConstraintComponent::deepClone).map(a -> ((Shape) a)).collect(Collectors.toList());
		return constraintComponent;
	}

	@Override
	public boolean requiresEvaluation(ConnectionsGroup connectionsGroup, Scope scope, Resource[] dataGraph) {
		return or.stream().anyMatch(c -> c.requiresEvaluation(connectionsGroup, scope, dataGraph));
	}

	@Override
	public SparqlFragment buildSparqlValidNodes_rsx_targetShape(StatementMatcher.Variable subject, StatementMatcher.Variable object, RdfsSubClassOfReasoner rdfsSubClassOfReasoner, Scope scope, StatementMatcher.StableRandomVariableProvider stableRandomVariableProvider) {

		return buildSparqlValidNodes_rsx_targetShape_inner(subject, object, rdfsSubClassOfReasoner, scope, stableRandomVariableProvider, or, getTargetChain(), SparqlFragment::union, SparqlFragment::or);

	}

}<|MERGE_RESOLUTION|>--- conflicted
+++ resolved
@@ -7,6 +7,11 @@
  *******************************************************************************/
 
 package org.eclipse.rdf4j.sail.shacl.ast.constraintcomponents;
+
+import java.util.Collections;
+import java.util.List;
+import java.util.Set;
+import java.util.stream.Collectors;
 
 import org.eclipse.rdf4j.model.IRI;
 import org.eclipse.rdf4j.model.Model;
@@ -38,39 +43,23 @@
 import org.eclipse.rdf4j.sail.shacl.wrapper.data.RdfsSubClassOfReasoner;
 import org.eclipse.rdf4j.sail.shacl.wrapper.shape.ShapeSource;
 
-import java.util.Collections;
-import java.util.List;
-import java.util.Set;
-import java.util.stream.Collectors;
-
-import java.util.Collections;
-import java.util.List;
-import java.util.Set;
-import java.util.stream.Collectors;
-
 public class OrConstraintComponent extends LogicalOperatorConstraintComponent {
 	List<Shape> or;
 
-<<<<<<< HEAD
-	public OrConstraintComponent(Resource id, RepositoryConnection connection, Cache cache, ShaclSail shaclSail) {
-		super(id);
-		or = ShaclAstLists.toList(connection, id, Resource.class).stream().map(r -> new ShaclProperties(r, connection)).map(p -> {
-			if (p.getType() == SHACL.NODE_SHAPE) {
-				return NodeShape.getInstance(p, connection, cache, false, shaclSail);
-			} else if (p.getType() == SHACL.PROPERTY_SHAPE) {
-				return PropertyShape.getInstance(p, connection, cache, shaclSail);
-=======
 	public OrConstraintComponent(Resource id, ShapeSource shapeSource, Cache cache, ShaclSail shaclSail) {
 		super(id);
-		or = ShaclAstLists.toList(shapeSource, id, Resource.class).stream().map(r -> new ShaclProperties(r, shapeSource)).map(p -> {
-			if (p.getType() == SHACL.NODE_SHAPE) {
-				return NodeShape.getInstance(p, shapeSource, cache, false, shaclSail);
-			} else if (p.getType() == SHACL.PROPERTY_SHAPE) {
-				return PropertyShape.getInstance(p, shapeSource, cache, shaclSail);
->>>>>>> 9f4ff695
-			}
-			throw new IllegalStateException("Unknown shape type for " + p.getId());
-		}).collect(Collectors.toList());
+		or = ShaclAstLists.toList(shapeSource, id, Resource.class)
+				.stream()
+				.map(r -> new ShaclProperties(r, shapeSource))
+				.map(p -> {
+					if (p.getType() == SHACL.NODE_SHAPE) {
+						return NodeShape.getInstance(p, shapeSource, cache, false, shaclSail);
+					} else if (p.getType() == SHACL.PROPERTY_SHAPE) {
+						return PropertyShape.getInstance(p, shapeSource, cache, shaclSail);
+					}
+					throw new IllegalStateException("Unknown shape type for " + p.getId());
+				})
+				.collect(Collectors.toList());
 	}
 
 	public OrConstraintComponent(OrConstraintComponent orConstraintComponent) {
@@ -108,34 +97,29 @@
 	}
 
 	@Override
-<<<<<<< HEAD
-	public ValidationQuery generateSparqlValidationQuery(ConnectionsGroup connectionsGroup, boolean logValidationPlans, boolean negatePlan, boolean negateChildren, Scope scope) {
-=======
-	public ValidationQuery generateSparqlValidationQuery(ConnectionsGroup connectionsGroup, ValidationSettings validationSettings, boolean negatePlan, boolean negateChildren, Scope scope) {
->>>>>>> 9f4ff695
+	public ValidationQuery generateSparqlValidationQuery(ConnectionsGroup connectionsGroup,
+			ValidationSettings validationSettings, boolean negatePlan, boolean negateChildren, Scope scope) {
 		throw new ShaclUnsupportedException();
 	}
 
 	@Override
-<<<<<<< HEAD
-	public PlanNode generateTransactionalValidationPlan(ConnectionsGroup connectionsGroup, boolean logValidationPlans, PlanNodeProvider overrideTargetNode, Scope scope) {
-=======
-	public PlanNode generateTransactionalValidationPlan(ConnectionsGroup connectionsGroup, ValidationSettings validationSettings, PlanNodeProvider overrideTargetNode, Scope scope) {
->>>>>>> 9f4ff695
+	public PlanNode generateTransactionalValidationPlan(ConnectionsGroup connectionsGroup,
+			ValidationSettings validationSettings, PlanNodeProvider overrideTargetNode, Scope scope) {
 
 		PlanNodeProvider planNodeProvider;
 
 		if (overrideTargetNode != null) {
 			planNodeProvider = overrideTargetNode;
 		} else {
-			planNodeProvider = new BufferedSplitter(getAllTargetsPlan(connectionsGroup, validationSettings.getDataGraph(), scope));
+			planNodeProvider = new BufferedSplitter(
+					getAllTargetsPlan(connectionsGroup, validationSettings.getDataGraph(), scope));
 		}
 
-<<<<<<< HEAD
-		PlanNode orPlanNodes = or.stream().map(or -> or.generateTransactionalValidationPlan(connectionsGroup, logValidationPlans, planNodeProvider, scope)).reduce((a, b) -> new EqualsJoinValue(a, b, false)).orElse(EmptyNode.getInstance());
-=======
-		PlanNode orPlanNodes = or.stream().map(or -> or.generateTransactionalValidationPlan(connectionsGroup, validationSettings, planNodeProvider, scope)).reduce((a, b) -> new EqualsJoinValue(a, b, false)).orElse(EmptyNode.getInstance());
->>>>>>> 9f4ff695
+		PlanNode orPlanNodes = or.stream()
+				.map(or -> or.generateTransactionalValidationPlan(connectionsGroup, validationSettings,
+						planNodeProvider, scope))
+				.reduce((a, b) -> new EqualsJoinValue(a, b, false))
+				.orElse(EmptyNode.getInstance());
 
 		PlanNode invalid = Unique.getInstance(orPlanNodes, false);
 
@@ -147,27 +131,23 @@
 		PlanNode allTargets;
 
 		if (scope == Scope.propertyShape) {
-<<<<<<< HEAD
-			PlanNode allTargetsPlan = getTargetChain().getEffectiveTarget("target_", Scope.nodeShape, connectionsGroup.getRdfsSubClassOfReasoner()).getPlanNode(connectionsGroup, Scope.nodeShape, true, null);
+			PlanNode allTargetsPlan = getTargetChain()
+					.getEffectiveTarget("target_", Scope.nodeShape, connectionsGroup.getRdfsSubClassOfReasoner())
+					.getPlanNode(connectionsGroup, dataGraph, Scope.nodeShape, true, null);
 
 			allTargets = Unique.getInstance(new ShiftToPropertyShape(allTargetsPlan), true);
 		} else {
-			allTargets = getTargetChain().getEffectiveTarget("target_", scope, connectionsGroup.getRdfsSubClassOfReasoner()).getPlanNode(connectionsGroup, scope, true, null);
+			allTargets = getTargetChain()
+					.getEffectiveTarget("target_", scope, connectionsGroup.getRdfsSubClassOfReasoner())
+					.getPlanNode(connectionsGroup, dataGraph, scope, true, null);
 
 		}
 
-		PlanNode planNode = or.stream().map(or -> or.getAllTargetsPlan(connectionsGroup, scope)).distinct().reduce(UnionNode::getInstanceDedupe).orElse(EmptyNode.getInstance());
-=======
-			PlanNode allTargetsPlan = getTargetChain().getEffectiveTarget("target_", Scope.nodeShape, connectionsGroup.getRdfsSubClassOfReasoner()).getPlanNode(connectionsGroup, dataGraph, Scope.nodeShape, true, null);
-
-			allTargets = Unique.getInstance(new ShiftToPropertyShape(allTargetsPlan), true);
-		} else {
-			allTargets = getTargetChain().getEffectiveTarget("target_", scope, connectionsGroup.getRdfsSubClassOfReasoner()).getPlanNode(connectionsGroup, dataGraph, scope, true, null);
-
-		}
-
-		PlanNode planNode = or.stream().map(or -> or.getAllTargetsPlan(connectionsGroup, dataGraph, scope)).distinct().reduce(UnionNode::getInstanceDedupe).orElse(EmptyNode.getInstance());
->>>>>>> 9f4ff695
+		PlanNode planNode = or.stream()
+				.map(or -> or.getAllTargetsPlan(connectionsGroup, dataGraph, scope))
+				.distinct()
+				.reduce(UnionNode::getInstanceDedupe)
+				.orElse(EmptyNode.getInstance());
 
 		return Unique.getInstance(UnionNode.getInstanceDedupe(allTargets, planNode), false);
 	}
@@ -176,7 +156,10 @@
 	public ConstraintComponent deepClone() {
 
 		OrConstraintComponent constraintComponent = new OrConstraintComponent(this);
-		constraintComponent.or = or.stream().map(ConstraintComponent::deepClone).map(a -> ((Shape) a)).collect(Collectors.toList());
+		constraintComponent.or = or.stream()
+				.map(ConstraintComponent::deepClone)
+				.map(a -> ((Shape) a))
+				.collect(Collectors.toList());
 		return constraintComponent;
 	}
 
@@ -186,9 +169,12 @@
 	}
 
 	@Override
-	public SparqlFragment buildSparqlValidNodes_rsx_targetShape(StatementMatcher.Variable subject, StatementMatcher.Variable object, RdfsSubClassOfReasoner rdfsSubClassOfReasoner, Scope scope, StatementMatcher.StableRandomVariableProvider stableRandomVariableProvider) {
+	public SparqlFragment buildSparqlValidNodes_rsx_targetShape(StatementMatcher.Variable subject,
+			StatementMatcher.Variable object, RdfsSubClassOfReasoner rdfsSubClassOfReasoner, Scope scope,
+			StatementMatcher.StableRandomVariableProvider stableRandomVariableProvider) {
 
-		return buildSparqlValidNodes_rsx_targetShape_inner(subject, object, rdfsSubClassOfReasoner, scope, stableRandomVariableProvider, or, getTargetChain(), SparqlFragment::union, SparqlFragment::or);
+		return buildSparqlValidNodes_rsx_targetShape_inner(subject, object, rdfsSubClassOfReasoner, scope,
+				stableRandomVariableProvider, or, getTargetChain(), SparqlFragment::union, SparqlFragment::or);
 
 	}
 
