/*******************************************************************************
 * Copyright (c) 2020 Eclipse RDF4J contributors.
 * All rights reserved. This program and the accompanying materials
 * are made available under the terms of the Eclipse Distribution License v1.0
 * which accompanies this distribution, and is available at
 * http://www.eclipse.org/org/documents/edl-v10.php.
 *******************************************************************************/

package org.eclipse.rdf4j.sail.shacl.ast.constraintcomponents;

import org.eclipse.rdf4j.model.IRI;
import org.eclipse.rdf4j.model.Model;
import org.eclipse.rdf4j.model.Resource;
import org.eclipse.rdf4j.model.Value;
import org.eclipse.rdf4j.model.vocabulary.DASH;
import org.eclipse.rdf4j.sail.shacl.SourceConstraintComponent;
import org.eclipse.rdf4j.sail.shacl.ValidationSettings;
import org.eclipse.rdf4j.sail.shacl.ast.ShaclAstLists;
import org.eclipse.rdf4j.sail.shacl.ast.SparqlFragment;
import org.eclipse.rdf4j.sail.shacl.ast.StatementMatcher;
import org.eclipse.rdf4j.sail.shacl.ast.paths.Path;
import org.eclipse.rdf4j.sail.shacl.ast.planNodes.BulkedExternalLeftOuterJoin;
import org.eclipse.rdf4j.sail.shacl.ast.planNodes.EmptyNode;
import org.eclipse.rdf4j.sail.shacl.ast.planNodes.GroupByFilter;
import org.eclipse.rdf4j.sail.shacl.ast.planNodes.PlanNode;
import org.eclipse.rdf4j.sail.shacl.ast.planNodes.PlanNodeProvider;
import org.eclipse.rdf4j.sail.shacl.ast.planNodes.ShiftToPropertyShape;
import org.eclipse.rdf4j.sail.shacl.ast.planNodes.TrimToTarget;
import org.eclipse.rdf4j.sail.shacl.ast.planNodes.UnBufferedPlanNode;
import org.eclipse.rdf4j.sail.shacl.ast.planNodes.UnionNode;
import org.eclipse.rdf4j.sail.shacl.ast.planNodes.Unique;
import org.eclipse.rdf4j.sail.shacl.ast.planNodes.ValidationTuple;
import org.eclipse.rdf4j.sail.shacl.ast.planNodes.ValueInFilter;
import org.eclipse.rdf4j.sail.shacl.ast.targets.EffectiveTarget;
import org.eclipse.rdf4j.sail.shacl.wrapper.data.ConnectionsGroup;
import org.eclipse.rdf4j.sail.shacl.wrapper.data.RdfsSubClassOfReasoner;
import org.eclipse.rdf4j.sail.shacl.wrapper.shape.ShapeSource;

import java.util.Collections;
import java.util.LinkedHashSet;
import java.util.List;
import java.util.Set;
import java.util.stream.Collectors;

import java.util.Collections;
import java.util.LinkedHashSet;
import java.util.List;
import java.util.Set;
import java.util.stream.Collectors;

public class DashHasValueInConstraintComponent extends AbstractConstraintComponent {

	final Set<Value> hasValueIn;

	public DashHasValueInConstraintComponent(ShapeSource shapeSource, Resource hasValueIn) {
		super(hasValueIn);
<<<<<<< HEAD
		this.hasValueIn = Collections.unmodifiableSet(new LinkedHashSet<>(ShaclAstLists.toList(connection, hasValueIn, Value.class)));
=======
		this.hasValueIn = Collections.unmodifiableSet(new LinkedHashSet<>(ShaclAstLists.toList(shapeSource, hasValueIn, Value.class)));
>>>>>>> 9f4ff695
	}

	public DashHasValueInConstraintComponent(DashHasValueInConstraintComponent dashHasValueInConstraintComponent) {
		super(dashHasValueInConstraintComponent.getId());
		hasValueIn = dashHasValueInConstraintComponent.hasValueIn;
	}

	@Override
	public void toModel(Resource subject, IRI predicate, Model model, Set<Resource> cycleDetection) {
		model.add(subject, DASH.hasValueIn, getId());

		if (!model.contains(getId(), null, null)) {
			ShaclAstLists.listToRdf(hasValueIn, getId(), model);
		}
	}

	@Override
	public SourceConstraintComponent getConstraintComponent() {
		return SourceConstraintComponent.HasValueConstraintComponent;
	}

	@Override
	public ConstraintComponent deepClone() {
		return new DashHasValueInConstraintComponent(this);
	}

	@Override
<<<<<<< HEAD
	public PlanNode generateTransactionalValidationPlan(ConnectionsGroup connectionsGroup, boolean logValidationPlans, PlanNodeProvider overrideTargetNode, Scope scope) {
=======
	public PlanNode generateTransactionalValidationPlan(ConnectionsGroup connectionsGroup, ValidationSettings validationSettings, PlanNodeProvider overrideTargetNode, Scope scope) {
>>>>>>> 9f4ff695
		StatementMatcher.StableRandomVariableProvider stableRandomVariableProvider = new StatementMatcher.StableRandomVariableProvider();

		EffectiveTarget target = getTargetChain().getEffectiveTarget("_target", scope, connectionsGroup.getRdfsSubClassOfReasoner());

		if (scope == Scope.propertyShape) {
			Path path = getTargetChain().getPath().get();

			PlanNode addedTargets;

			if (overrideTargetNode != null) {
				addedTargets = overrideTargetNode.getPlanNode();

<<<<<<< HEAD
				addedTargets = target.extend(addedTargets, connectionsGroup, scope, EffectiveTarget.Extend.right, false, null);
=======
				addedTargets = target.extend(addedTargets, connectionsGroup, validationSettings.getDataGraph(), scope, EffectiveTarget.Extend.right, false, null);
>>>>>>> 9f4ff695
			} else {
				addedTargets = target.getPlanNode(connectionsGroup, validationSettings.getDataGraph(), scope, true, null);
				PlanNode addedByPath = path.getAdded(connectionsGroup, validationSettings.getDataGraph(), null);

<<<<<<< HEAD
				addedByPath = target.getTargetFilter(connectionsGroup, Unique.getInstance(new TrimToTarget(addedByPath), false));
				addedByPath = target.extend(addedByPath, connectionsGroup, scope, EffectiveTarget.Extend.left, false, null);
=======
				addedByPath = target.getTargetFilter(connectionsGroup, validationSettings.getDataGraph(), Unique.getInstance(new TrimToTarget(addedByPath), false));
				addedByPath = target.extend(addedByPath, connectionsGroup, validationSettings.getDataGraph(), scope, EffectiveTarget.Extend.left, false, null);
>>>>>>> 9f4ff695

				addedTargets = UnionNode.getInstance(addedByPath, addedTargets);
				addedTargets = Unique.getInstance(addedTargets, false);
			}

<<<<<<< HEAD
			PlanNode joined = new BulkedExternalLeftOuterJoin(addedTargets, connectionsGroup.getBaseConnection(), connectionsGroup.getBaseValueFactory(), path.getTargetQueryFragment(new StatementMatcher.Variable("a"), new StatementMatcher.Variable("c"), connectionsGroup.getRdfsSubClassOfReasoner(), stableRandomVariableProvider), false, null, (b) -> new ValidationTuple(b.getValue("a"), b.getValue("c"), scope, true));
=======
			PlanNode joined = new BulkedExternalLeftOuterJoin(addedTargets, connectionsGroup.getBaseConnection(), validationSettings.getDataGraph(), path.getTargetQueryFragment(new StatementMatcher.Variable("a"), new StatementMatcher.Variable("c"), connectionsGroup.getRdfsSubClassOfReasoner(), stableRandomVariableProvider), false, null, (b) -> new ValidationTuple(b.getValue("a"), b.getValue("c"), scope, true, validationSettings.getDataGraph()));
>>>>>>> 9f4ff695

			PlanNode invalidTargets = new GroupByFilter(joined, group -> {
				return group.stream().map(ValidationTuple::getValue).noneMatch(hasValueIn::contains);
			});

			return Unique.getInstance(new TrimToTarget(invalidTargets), false);

		} else if (scope == Scope.nodeShape) {

			PlanNode addedTargets;

			if (overrideTargetNode != null) {
				addedTargets = overrideTargetNode.getPlanNode();
<<<<<<< HEAD
				addedTargets = target.extend(addedTargets, connectionsGroup, scope, EffectiveTarget.Extend.right, false, null);
=======
				addedTargets = target.extend(addedTargets, connectionsGroup, validationSettings.getDataGraph(), scope, EffectiveTarget.Extend.right, false, null);
>>>>>>> 9f4ff695
			} else {
				addedTargets = target.getPlanNode(connectionsGroup, validationSettings.getDataGraph(), scope, false, null);
			}

			PlanNode falseNode = new ValueInFilter(addedTargets, hasValueIn).getFalseNode(UnBufferedPlanNode.class);

			return falseNode;

		} else {
			throw new UnsupportedOperationException("Unknown scope: " + scope);
		}

	}

	@Override
	public PlanNode getAllTargetsPlan(ConnectionsGroup connectionsGroup, Resource[] dataGraph, Scope scope) {
		if (scope == Scope.propertyShape) {
<<<<<<< HEAD
			PlanNode allTargetsPlan = getTargetChain().getEffectiveTarget("target_", Scope.nodeShape, connectionsGroup.getRdfsSubClassOfReasoner()).getPlanNode(connectionsGroup, Scope.nodeShape, true, null);
=======
			PlanNode allTargetsPlan = getTargetChain().getEffectiveTarget("target_", Scope.nodeShape, connectionsGroup.getRdfsSubClassOfReasoner()).getPlanNode(connectionsGroup, dataGraph, Scope.nodeShape, true, null);
>>>>>>> 9f4ff695

			return Unique.getInstance(new ShiftToPropertyShape(allTargetsPlan), true);
		}
		return EmptyNode.getInstance();
	}

	@Override
	public SparqlFragment buildSparqlValidNodes_rsx_targetShape(StatementMatcher.Variable subject, StatementMatcher.Variable object, RdfsSubClassOfReasoner rdfsSubClassOfReasoner, Scope scope, StatementMatcher.StableRandomVariableProvider stableRandomVariableProvider) {

		List<StatementMatcher> statementMatchers = Collections.emptyList();

		if (getTargetChain().getPath().isPresent()) {
			Path path = getTargetChain().getPath().get();

			statementMatchers = hasValueIn.stream().flatMap(v -> path.getStatementMatcher(subject, new StatementMatcher.Variable(v), rdfsSubClassOfReasoner)).collect(Collectors.toList());
		}

		if (scope == Scope.propertyShape) {
			Path path = getTargetChain().getPath().get();

			String sparql = hasValueIn.stream().map(value -> {

				if (value.isIRI()) {
					return "BIND(<" + value + "> as ?" + object.getName() + ")\n" + path.getTargetQueryFragment(subject, object, rdfsSubClassOfReasoner, stableRandomVariableProvider);
				}
				if (value.isLiteral()) {
					return "BIND(" + value + " as ?" + object.getName() + ")\n" + path.getTargetQueryFragment(subject, object, rdfsSubClassOfReasoner, stableRandomVariableProvider);
				}

				throw new UnsupportedOperationException("value was unsupported type: " + value.getClass().getSimpleName());
			}).collect(Collectors.joining("} UNION {\n" + VALUES_INJECTION_POINT + "\n", "{\n" + VALUES_INJECTION_POINT + "\n", "}"));
			return SparqlFragment.bgp(sparql, statementMatchers);

		} else {

			String sparql = hasValueIn.stream().map(value -> {
				if (value.isIRI()) {
					return "?" + object.getName() + " = <" + value + ">";
				} else if (value.isLiteral()) {
					return "?" + object.getName() + " = " + value;
				}
				throw new UnsupportedOperationException("value was unsupported type: " + value.getClass().getSimpleName());
			}).reduce((a, b) -> a + " || " + b).orElseThrow(() -> new IllegalStateException("hasValueIn was empty"));
			return SparqlFragment.filterCondition(sparql, statementMatchers);

		}
	}

}<|MERGE_RESOLUTION|>--- conflicted
+++ resolved
@@ -7,6 +7,12 @@
  *******************************************************************************/
 
 package org.eclipse.rdf4j.sail.shacl.ast.constraintcomponents;
+
+import java.util.Collections;
+import java.util.LinkedHashSet;
+import java.util.List;
+import java.util.Set;
+import java.util.stream.Collectors;
 
 import org.eclipse.rdf4j.model.IRI;
 import org.eclipse.rdf4j.model.Model;
@@ -36,29 +42,14 @@
 import org.eclipse.rdf4j.sail.shacl.wrapper.data.RdfsSubClassOfReasoner;
 import org.eclipse.rdf4j.sail.shacl.wrapper.shape.ShapeSource;
 
-import java.util.Collections;
-import java.util.LinkedHashSet;
-import java.util.List;
-import java.util.Set;
-import java.util.stream.Collectors;
-
-import java.util.Collections;
-import java.util.LinkedHashSet;
-import java.util.List;
-import java.util.Set;
-import java.util.stream.Collectors;
-
 public class DashHasValueInConstraintComponent extends AbstractConstraintComponent {
 
 	final Set<Value> hasValueIn;
 
 	public DashHasValueInConstraintComponent(ShapeSource shapeSource, Resource hasValueIn) {
 		super(hasValueIn);
-<<<<<<< HEAD
-		this.hasValueIn = Collections.unmodifiableSet(new LinkedHashSet<>(ShaclAstLists.toList(connection, hasValueIn, Value.class)));
-=======
-		this.hasValueIn = Collections.unmodifiableSet(new LinkedHashSet<>(ShaclAstLists.toList(shapeSource, hasValueIn, Value.class)));
->>>>>>> 9f4ff695
+		this.hasValueIn = Collections
+				.unmodifiableSet(new LinkedHashSet<>(ShaclAstLists.toList(shapeSource, hasValueIn, Value.class)));
 	}
 
 	public DashHasValueInConstraintComponent(DashHasValueInConstraintComponent dashHasValueInConstraintComponent) {
@@ -86,14 +77,12 @@
 	}
 
 	@Override
-<<<<<<< HEAD
-	public PlanNode generateTransactionalValidationPlan(ConnectionsGroup connectionsGroup, boolean logValidationPlans, PlanNodeProvider overrideTargetNode, Scope scope) {
-=======
-	public PlanNode generateTransactionalValidationPlan(ConnectionsGroup connectionsGroup, ValidationSettings validationSettings, PlanNodeProvider overrideTargetNode, Scope scope) {
->>>>>>> 9f4ff695
+	public PlanNode generateTransactionalValidationPlan(ConnectionsGroup connectionsGroup,
+			ValidationSettings validationSettings, PlanNodeProvider overrideTargetNode, Scope scope) {
 		StatementMatcher.StableRandomVariableProvider stableRandomVariableProvider = new StatementMatcher.StableRandomVariableProvider();
 
-		EffectiveTarget target = getTargetChain().getEffectiveTarget("_target", scope, connectionsGroup.getRdfsSubClassOfReasoner());
+		EffectiveTarget target = getTargetChain().getEffectiveTarget("_target", scope,
+				connectionsGroup.getRdfsSubClassOfReasoner());
 
 		if (scope == Scope.propertyShape) {
 			Path path = getTargetChain().getPath().get();
@@ -103,32 +92,28 @@
 			if (overrideTargetNode != null) {
 				addedTargets = overrideTargetNode.getPlanNode();
 
-<<<<<<< HEAD
-				addedTargets = target.extend(addedTargets, connectionsGroup, scope, EffectiveTarget.Extend.right, false, null);
-=======
-				addedTargets = target.extend(addedTargets, connectionsGroup, validationSettings.getDataGraph(), scope, EffectiveTarget.Extend.right, false, null);
->>>>>>> 9f4ff695
+				addedTargets = target.extend(addedTargets, connectionsGroup, validationSettings.getDataGraph(), scope,
+						EffectiveTarget.Extend.right, false, null);
 			} else {
-				addedTargets = target.getPlanNode(connectionsGroup, validationSettings.getDataGraph(), scope, true, null);
+				addedTargets = target.getPlanNode(connectionsGroup, validationSettings.getDataGraph(), scope, true,
+						null);
 				PlanNode addedByPath = path.getAdded(connectionsGroup, validationSettings.getDataGraph(), null);
 
-<<<<<<< HEAD
-				addedByPath = target.getTargetFilter(connectionsGroup, Unique.getInstance(new TrimToTarget(addedByPath), false));
-				addedByPath = target.extend(addedByPath, connectionsGroup, scope, EffectiveTarget.Extend.left, false, null);
-=======
-				addedByPath = target.getTargetFilter(connectionsGroup, validationSettings.getDataGraph(), Unique.getInstance(new TrimToTarget(addedByPath), false));
-				addedByPath = target.extend(addedByPath, connectionsGroup, validationSettings.getDataGraph(), scope, EffectiveTarget.Extend.left, false, null);
->>>>>>> 9f4ff695
+				addedByPath = target.getTargetFilter(connectionsGroup, validationSettings.getDataGraph(),
+						Unique.getInstance(new TrimToTarget(addedByPath), false));
+				addedByPath = target.extend(addedByPath, connectionsGroup, validationSettings.getDataGraph(), scope,
+						EffectiveTarget.Extend.left, false, null);
 
 				addedTargets = UnionNode.getInstance(addedByPath, addedTargets);
 				addedTargets = Unique.getInstance(addedTargets, false);
 			}
 
-<<<<<<< HEAD
-			PlanNode joined = new BulkedExternalLeftOuterJoin(addedTargets, connectionsGroup.getBaseConnection(), connectionsGroup.getBaseValueFactory(), path.getTargetQueryFragment(new StatementMatcher.Variable("a"), new StatementMatcher.Variable("c"), connectionsGroup.getRdfsSubClassOfReasoner(), stableRandomVariableProvider), false, null, (b) -> new ValidationTuple(b.getValue("a"), b.getValue("c"), scope, true));
-=======
-			PlanNode joined = new BulkedExternalLeftOuterJoin(addedTargets, connectionsGroup.getBaseConnection(), validationSettings.getDataGraph(), path.getTargetQueryFragment(new StatementMatcher.Variable("a"), new StatementMatcher.Variable("c"), connectionsGroup.getRdfsSubClassOfReasoner(), stableRandomVariableProvider), false, null, (b) -> new ValidationTuple(b.getValue("a"), b.getValue("c"), scope, true, validationSettings.getDataGraph()));
->>>>>>> 9f4ff695
+			PlanNode joined = new BulkedExternalLeftOuterJoin(addedTargets, connectionsGroup.getBaseConnection(),
+					connectionsGroup.getBaseValueFactory(), validationSettings.getDataGraph(),
+					path.getTargetQueryFragment(new StatementMatcher.Variable("a"), new StatementMatcher.Variable("c"),
+							connectionsGroup.getRdfsSubClassOfReasoner(), stableRandomVariableProvider),
+					false, null, (b) -> new ValidationTuple(b.getValue("a"), b.getValue("c"), scope, true,
+							validationSettings.getDataGraph()));
 
 			PlanNode invalidTargets = new GroupByFilter(joined, group -> {
 				return group.stream().map(ValidationTuple::getValue).noneMatch(hasValueIn::contains);
@@ -142,13 +127,11 @@
 
 			if (overrideTargetNode != null) {
 				addedTargets = overrideTargetNode.getPlanNode();
-<<<<<<< HEAD
-				addedTargets = target.extend(addedTargets, connectionsGroup, scope, EffectiveTarget.Extend.right, false, null);
-=======
-				addedTargets = target.extend(addedTargets, connectionsGroup, validationSettings.getDataGraph(), scope, EffectiveTarget.Extend.right, false, null);
->>>>>>> 9f4ff695
+				addedTargets = target.extend(addedTargets, connectionsGroup, validationSettings.getDataGraph(), scope,
+						EffectiveTarget.Extend.right, false, null);
 			} else {
-				addedTargets = target.getPlanNode(connectionsGroup, validationSettings.getDataGraph(), scope, false, null);
+				addedTargets = target.getPlanNode(connectionsGroup, validationSettings.getDataGraph(), scope, false,
+						null);
 			}
 
 			PlanNode falseNode = new ValueInFilter(addedTargets, hasValueIn).getFalseNode(UnBufferedPlanNode.class);
@@ -164,11 +147,9 @@
 	@Override
 	public PlanNode getAllTargetsPlan(ConnectionsGroup connectionsGroup, Resource[] dataGraph, Scope scope) {
 		if (scope == Scope.propertyShape) {
-<<<<<<< HEAD
-			PlanNode allTargetsPlan = getTargetChain().getEffectiveTarget("target_", Scope.nodeShape, connectionsGroup.getRdfsSubClassOfReasoner()).getPlanNode(connectionsGroup, Scope.nodeShape, true, null);
-=======
-			PlanNode allTargetsPlan = getTargetChain().getEffectiveTarget("target_", Scope.nodeShape, connectionsGroup.getRdfsSubClassOfReasoner()).getPlanNode(connectionsGroup, dataGraph, Scope.nodeShape, true, null);
->>>>>>> 9f4ff695
+			PlanNode allTargetsPlan = getTargetChain()
+					.getEffectiveTarget("target_", Scope.nodeShape, connectionsGroup.getRdfsSubClassOfReasoner())
+					.getPlanNode(connectionsGroup, dataGraph, Scope.nodeShape, true, null);
 
 			return Unique.getInstance(new ShiftToPropertyShape(allTargetsPlan), true);
 		}
@@ -176,14 +157,19 @@
 	}
 
 	@Override
-	public SparqlFragment buildSparqlValidNodes_rsx_targetShape(StatementMatcher.Variable subject, StatementMatcher.Variable object, RdfsSubClassOfReasoner rdfsSubClassOfReasoner, Scope scope, StatementMatcher.StableRandomVariableProvider stableRandomVariableProvider) {
+	public SparqlFragment buildSparqlValidNodes_rsx_targetShape(StatementMatcher.Variable subject,
+			StatementMatcher.Variable object, RdfsSubClassOfReasoner rdfsSubClassOfReasoner, Scope scope,
+			StatementMatcher.StableRandomVariableProvider stableRandomVariableProvider) {
 
 		List<StatementMatcher> statementMatchers = Collections.emptyList();
 
 		if (getTargetChain().getPath().isPresent()) {
 			Path path = getTargetChain().getPath().get();
 
-			statementMatchers = hasValueIn.stream().flatMap(v -> path.getStatementMatcher(subject, new StatementMatcher.Variable(v), rdfsSubClassOfReasoner)).collect(Collectors.toList());
+			statementMatchers = hasValueIn.stream()
+					.flatMap(v -> path.getStatementMatcher(subject, new StatementMatcher.Variable(v),
+							rdfsSubClassOfReasoner))
+					.collect(Collectors.toList());
 		}
 
 		if (scope == Scope.propertyShape) {
@@ -192,14 +178,19 @@
 			String sparql = hasValueIn.stream().map(value -> {
 
 				if (value.isIRI()) {
-					return "BIND(<" + value + "> as ?" + object.getName() + ")\n" + path.getTargetQueryFragment(subject, object, rdfsSubClassOfReasoner, stableRandomVariableProvider);
+					return "BIND(<" + value + "> as ?" + object.getName() + ")\n" + path.getTargetQueryFragment(subject,
+							object, rdfsSubClassOfReasoner, stableRandomVariableProvider);
 				}
 				if (value.isLiteral()) {
-					return "BIND(" + value + " as ?" + object.getName() + ")\n" + path.getTargetQueryFragment(subject, object, rdfsSubClassOfReasoner, stableRandomVariableProvider);
+					return "BIND(" + value + " as ?" + object.getName() + ")\n" + path.getTargetQueryFragment(subject,
+							object, rdfsSubClassOfReasoner, stableRandomVariableProvider);
 				}
 
-				throw new UnsupportedOperationException("value was unsupported type: " + value.getClass().getSimpleName());
-			}).collect(Collectors.joining("} UNION {\n" + VALUES_INJECTION_POINT + "\n", "{\n" + VALUES_INJECTION_POINT + "\n", "}"));
+				throw new UnsupportedOperationException(
+						"value was unsupported type: " + value.getClass().getSimpleName());
+			})
+					.collect(Collectors.joining("} UNION {\n" + VALUES_INJECTION_POINT + "\n",
+							"{\n" + VALUES_INJECTION_POINT + "\n", "}"));
 			return SparqlFragment.bgp(sparql, statementMatchers);
 
 		} else {
@@ -210,7 +201,8 @@
 				} else if (value.isLiteral()) {
 					return "?" + object.getName() + " = " + value;
 				}
-				throw new UnsupportedOperationException("value was unsupported type: " + value.getClass().getSimpleName());
+				throw new UnsupportedOperationException(
+						"value was unsupported type: " + value.getClass().getSimpleName());
 			}).reduce((a, b) -> a + " || " + b).orElseThrow(() -> new IllegalStateException("hasValueIn was empty"));
 			return SparqlFragment.filterCondition(sparql, statementMatchers);
 
