--- conflicted
+++ resolved
@@ -7,6 +7,10 @@
  *******************************************************************************/
 
 package org.eclipse.rdf4j.sail.shacl.ast.planNodes;
+
+import java.util.Arrays;
+import java.util.Objects;
+import java.util.Set;
 
 import org.apache.commons.text.StringEscapeUtils;
 import org.eclipse.rdf4j.common.iteration.CloseableIteration;
@@ -16,13 +20,6 @@
 import org.eclipse.rdf4j.sail.SailConnection;
 import org.eclipse.rdf4j.sail.SailException;
 import org.eclipse.rdf4j.sail.memory.MemoryStoreConnection;
-
-<<<<<<< HEAD
-=======
-import java.util.Arrays;
->>>>>>> 9f4ff695
-import java.util.Objects;
-import java.util.Set;
 
 /**
  * @author Håvard Ottestad
@@ -39,14 +36,10 @@
 	private ValidationExecutionLogger validationExecutionLogger;
 	private final Resource[] dataGraph;
 
-<<<<<<< HEAD
-	public ExternalPredicateObjectFilter(SailConnection connection, IRI filterOnPredicate, Set<Resource> filterOnObject, PlanNode parent, boolean returnMatching, FilterOn filterOn) {
+	public ExternalPredicateObjectFilter(SailConnection connection, Resource[] dataGraph, IRI filterOnPredicate,
+			Set<Resource> filterOnObject, PlanNode parent, boolean returnMatching, FilterOn filterOn) {
+		this.dataGraph = dataGraph;
 		this.parent = PlanNodeHelper.handleSorting(this, parent);
-=======
-	public ExternalPredicateObjectFilter(SailConnection connection, Resource[] dataGraph, IRI filterOnPredicate, Set<Resource> filterOnObject, PlanNode parent, boolean returnMatching, FilterOn filterOn) {
-		this.dataGraph = dataGraph;
-		parent = PlanNodeHelper.handleSorting(this, parent);
->>>>>>> 9f4ff695
 
 		this.connection = connection;
 		this.filterOnPredicate = filterOnPredicate;
@@ -70,14 +63,14 @@
 
 					Value value;
 					switch (filterOn) {
-						case value:
-							value = temp.getValue();
-							break;
-						case activeTarget:
-							value = temp.getActiveTarget();
-							break;
-						default:
-							throw new IllegalStateException("Unknown filterOn: " + filterOn);
+					case value:
+						value = temp.getValue();
+						break;
+					case activeTarget:
+						value = temp.getActiveTarget();
+						break;
+					default:
+						throw new IllegalStateException("Unknown filterOn: " + filterOn);
 					}
 
 					boolean matches = matches(value);
@@ -87,7 +80,10 @@
 							next = temp;
 						} else {
 							if (validationExecutionLogger.isEnabled()) {
-								validationExecutionLogger.log(depth(), ExternalPredicateObjectFilter.this.getClass().getSimpleName() + ":IgnoredAsNotMatching", temp, ExternalPredicateObjectFilter.this, getId(), null);
+								validationExecutionLogger.log(depth(),
+										ExternalPredicateObjectFilter.this.getClass().getSimpleName()
+												+ ":IgnoredAsNotMatching",
+										temp, ExternalPredicateObjectFilter.this, getId(), null);
 							}
 						}
 					} else {
@@ -95,7 +91,10 @@
 							next = temp;
 						} else {
 							if (validationExecutionLogger.isEnabled()) {
-								validationExecutionLogger.log(depth(), ExternalPredicateObjectFilter.this.getClass().getSimpleName() + ":IgnoredAsMatching", temp, ExternalPredicateObjectFilter.this, getId(), null);
+								validationExecutionLogger.log(depth(),
+										ExternalPredicateObjectFilter.this.getClass().getSimpleName()
+												+ ":IgnoredAsMatching",
+										temp, ExternalPredicateObjectFilter.this, getId(), null);
 							}
 						}
 					}
@@ -107,11 +106,9 @@
 
 			private boolean matches(Value subject) {
 				if (subject.isResource()) {
-<<<<<<< HEAD
-					return filterOnObject.stream().anyMatch(object -> connection.hasStatement((Resource) subject, filterOnPredicate, object, true));
-=======
-					return filterOnObject.stream().anyMatch(object -> connection.hasStatement((Resource) subject, filterOnPredicate, object, true, dataGraph));
->>>>>>> 9f4ff695
+					return filterOnObject.stream()
+							.anyMatch(object -> connection.hasStatement((Resource) subject, filterOnPredicate, object,
+									true, dataGraph));
 				}
 				return false;
 			}
@@ -151,15 +148,18 @@
 			return;
 		}
 		printed = true;
-		stringBuilder.append(getId() + " [label=\"" + StringEscapeUtils.escapeJava(this.toString()) + "\"];").append("\n");
+		stringBuilder.append(getId() + " [label=\"" + StringEscapeUtils.escapeJava(this.toString()) + "\"];")
+				.append("\n");
 		stringBuilder.append(parent.getId() + " -> " + getId()).append("\n");
 
 		// added/removed connections are always newly minted per plan node, so we instead need to compare the underlying
 		// sail
 		if (connection instanceof MemoryStoreConnection) {
-			stringBuilder.append(System.identityHashCode(((MemoryStoreConnection) connection).getSail()) + " -> " + getId() + " [label=\"filter source\"]").append("\n");
+			stringBuilder.append(System.identityHashCode(((MemoryStoreConnection) connection).getSail()) + " -> "
+					+ getId() + " [label=\"filter source\"]").append("\n");
 		} else {
-			stringBuilder.append(System.identityHashCode(connection) + " -> " + getId() + " [label=\"filter source\"]").append("\n");
+			stringBuilder.append(System.identityHashCode(connection) + " -> " + getId() + " [label=\"filter source\"]")
+					.append("\n");
 		}
 
 		parent.getPlanAsGraphvizDot(stringBuilder);
@@ -187,7 +187,8 @@
 	}
 
 	public enum FilterOn {
-		activeTarget, value
+		activeTarget,
+		value
 	}
 
 	@Override
@@ -202,15 +203,17 @@
 		// added/removed connections are always newly minted per plan node, so we instead need to compare the underlying
 		// sail
 		if (connection instanceof MemoryStoreConnection && that.connection instanceof MemoryStoreConnection) {
-<<<<<<< HEAD
-			return returnMatching == that.returnMatching && ((MemoryStoreConnection) connection).getSail().equals(((MemoryStoreConnection) that.connection).getSail()) && filterOnObject.equals(that.filterOnObject) && filterOnPredicate.equals(that.filterOnPredicate) && filterOn == that.filterOn && parent.equals(that.parent);
+			return returnMatching == that.returnMatching
+					&& ((MemoryStoreConnection) connection).getSail()
+							.equals(((MemoryStoreConnection) that.connection).getSail())
+					&& filterOnObject.equals(that.filterOnObject) && filterOnPredicate.equals(that.filterOnPredicate)
+					&& filterOn == that.filterOn && Arrays.equals(dataGraph, that.dataGraph)
+					&& parent.equals(that.parent);
 		} else {
-			return returnMatching == that.returnMatching && connection.equals(that.connection) && filterOnObject.equals(that.filterOnObject) && filterOnPredicate.equals(that.filterOnPredicate) && filterOn == that.filterOn && parent.equals(that.parent);
-=======
-			return returnMatching == that.returnMatching && ((MemoryStoreConnection) connection).getSail().equals(((MemoryStoreConnection) that.connection).getSail()) && filterOnObject.equals(that.filterOnObject) && filterOnPredicate.equals(that.filterOnPredicate) && filterOn == that.filterOn && Arrays.equals(dataGraph, that.dataGraph) && parent.equals(that.parent);
-		} else {
-			return returnMatching == that.returnMatching && connection.equals(that.connection) && filterOnObject.equals(that.filterOnObject) && filterOnPredicate.equals(that.filterOnPredicate) && filterOn == that.filterOn && Arrays.equals(dataGraph, that.dataGraph) && parent.equals(that.parent);
->>>>>>> 9f4ff695
+			return returnMatching == that.returnMatching && connection.equals(that.connection)
+					&& filterOnObject.equals(that.filterOnObject) && filterOnPredicate.equals(that.filterOnPredicate)
+					&& filterOn == that.filterOn && Arrays.equals(dataGraph, that.dataGraph)
+					&& parent.equals(that.parent);
 		}
 	}
 
@@ -219,19 +222,19 @@
 		// added/removed connections are always newly minted per plan node, so we instead need to compare the underlying
 		// sail
 		if (connection instanceof MemoryStoreConnection) {
-<<<<<<< HEAD
-			return Objects.hash(((MemoryStoreConnection) connection).getSail(), filterOnObject, filterOnPredicate, filterOn, parent, returnMatching);
-=======
-			return Objects.hash(((MemoryStoreConnection) connection).getSail(), filterOnObject, filterOnPredicate, filterOn, parent, returnMatching, Arrays.hashCode(dataGraph));
->>>>>>> 9f4ff695
+			return Objects.hash(((MemoryStoreConnection) connection).getSail(), filterOnObject, filterOnPredicate,
+					filterOn, parent, returnMatching, Arrays.hashCode(dataGraph));
 
 		} else {
-			return Objects.hash(connection, filterOnObject, filterOnPredicate, filterOn, parent, returnMatching, Arrays.hashCode(dataGraph));
+			return Objects.hash(connection, filterOnObject, filterOnPredicate, filterOn, parent, returnMatching,
+					Arrays.hashCode(dataGraph));
 		}
 	}
 
 	@Override
 	public String toString() {
-		return "ExternalPredicateObjectFilter{" + "filterOnObject=" + filterOnObject + ", filterOnPredicate=" + filterOnPredicate + ", filterOn=" + filterOn + ", parent=" + parent + ", returnMatching=" + returnMatching + '}';
+		return "ExternalPredicateObjectFilter{" + "filterOnObject=" + filterOnObject + ", filterOnPredicate="
+				+ filterOnPredicate + ", filterOn=" + filterOn + ", parent=" + parent + ", returnMatching="
+				+ returnMatching + '}';
 	}
 }