--- conflicted
+++ resolved
@@ -134,11 +134,7 @@
 		}
 		fullQuery.append("{\n").append(query).append("\n}");
 
-<<<<<<< HEAD
-		Select select = new Select(baseConnection, valueFactory, fullQuery.toString(), null, bindings -> {
-=======
-		Select select = new Select(baseConnection, fullQuery.toString(), bindings -> {
->>>>>>> 2b8b702f
+		Select select = new Select(baseConnection, valueFactory, fullQuery.toString(), bindings -> {
 
 			if (scope_validationReport == ConstraintComponent.Scope.propertyShape) {
 				if (propertyShapeWithValue_validationReport) {
