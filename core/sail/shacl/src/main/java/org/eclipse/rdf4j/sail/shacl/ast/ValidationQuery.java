--- conflicted
+++ resolved
@@ -8,11 +8,12 @@
 
 package org.eclipse.rdf4j.sail.shacl.ast;
 
-<<<<<<< HEAD
+import java.util.ArrayList;
+import java.util.Collections;
+import java.util.List;
+
+import org.eclipse.rdf4j.model.Resource;
 import org.eclipse.rdf4j.model.ValueFactory;
-=======
-import org.eclipse.rdf4j.model.Resource;
->>>>>>> 9f4ff695
 import org.eclipse.rdf4j.sail.SailConnection;
 import org.eclipse.rdf4j.sail.shacl.SourceConstraintComponent;
 import org.eclipse.rdf4j.sail.shacl.ast.constraintcomponents.ConstraintComponent;
@@ -22,10 +23,6 @@
 import org.eclipse.rdf4j.sail.shacl.ast.planNodes.ValidationReportNode;
 import org.eclipse.rdf4j.sail.shacl.ast.planNodes.ValidationTuple;
 import org.eclipse.rdf4j.sail.shacl.results.ValidationResult;
-
-import java.util.ArrayList;
-import java.util.Collections;
-import java.util.List;
 
 public class ValidationQuery {
 
@@ -121,12 +118,8 @@
 		this.query = query;
 	}
 
-<<<<<<< HEAD
-	public PlanNode getValidationPlan(SailConnection baseConnection, ValueFactory valueFactory) {
-=======
-	public PlanNode getValidationPlan(SailConnection baseConnection, Resource[] dataGraph,
+	public PlanNode getValidationPlan(SailConnection baseConnection, ValueFactory valueFactory, Resource[] dataGraph,
 			Resource[] shapesGraphs) {
->>>>>>> 9f4ff695
 
 		assert query != null;
 
@@ -146,39 +139,22 @@
 			if (scope_validationReport == ConstraintComponent.Scope.propertyShape) {
 				if (propertyShapeWithValue_validationReport) {
 					return new ValidationTuple(bindings.getValue(getTargetVariable(true)),
-<<<<<<< HEAD
-							bindings.getValue(getValueVariable(true)), scope_validationReport, true);
+							bindings.getValue(getValueVariable(true)), scope_validationReport, true, dataGraph);
 				} else {
 					return new ValidationTuple(bindings.getValue(getTargetVariable(true)), scope_validationReport,
-							false);
+							false, dataGraph);
 				}
 
 			} else {
-				return new ValidationTuple(bindings.getValue(getTargetVariable(true)), scope_validationReport, true);
-=======
-							bindings.getValue(getValueVariable(true)),
-							scope_validationReport, true, dataGraph);
-				} else {
-					return new ValidationTuple(bindings.getValue(getTargetVariable(true)),
-							scope_validationReport, false, dataGraph);
-				}
-
-			} else {
-				return new ValidationTuple(bindings.getValue(getTargetVariable(true)),
-						scope_validationReport, true, dataGraph);
->>>>>>> 9f4ff695
+				return new ValidationTuple(bindings.getValue(getTargetVariable(true)), scope_validationReport, true,
+						dataGraph);
 			}
 
 		}, dataGraph);
 
 		return new ValidationReportNode(select, t -> {
-<<<<<<< HEAD
 			return new ValidationResult(t.getActiveTarget(), t.getValue(), shape, constraintComponent_validationReport,
-					severity, t.getScope());
-=======
-			return new ValidationResult(t.getActiveTarget(), t.getValue(), shape,
-					constraintComponent_validationReport, severity, t.getScope(), t.getContexts(), shapesGraphs);
->>>>>>> 9f4ff695
+					severity, t.getScope(), t.getContexts(), shapesGraphs);
 		});
 
 	}
@@ -258,12 +234,9 @@
 		}
 
 		@Override
-<<<<<<< HEAD
-		public PlanNode getValidationPlan(SailConnection baseConnection, ValueFactory valueFactory) {
-=======
-		public PlanNode getValidationPlan(SailConnection baseConnection, Resource[] dataGraph,
+		public PlanNode getValidationPlan(SailConnection baseConnection, ValueFactory valueFactory,
+				Resource[] dataGraph,
 				Resource[] shapesGraphs) {
->>>>>>> 9f4ff695
 			return EmptyNode.getInstance();
 		}
 
