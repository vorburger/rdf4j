/*******************************************************************************
 * Copyright (c) 2020 Eclipse RDF4J contributors.
 * All rights reserved. This program and the accompanying materials
 * are made available under the terms of the Eclipse Distribution License v1.0
 * which accompanies this distribution, and is available at
 * http://www.eclipse.org/org/documents/edl-v10.php.
 *******************************************************************************/

package org.eclipse.rdf4j.sail.shacl.ast.targets;

import org.eclipse.rdf4j.common.iteration.CloseableIteration;
<<<<<<< HEAD
import org.eclipse.rdf4j.model.IRI;
=======
>>>>>>> 9f4ff695
import org.eclipse.rdf4j.model.Resource;
import org.eclipse.rdf4j.model.Statement;
import org.eclipse.rdf4j.model.Value;
import org.eclipse.rdf4j.model.ValueFactory;
import org.eclipse.rdf4j.query.Binding;
import org.eclipse.rdf4j.query.BindingSet;
import org.eclipse.rdf4j.query.Dataset;
import org.eclipse.rdf4j.query.MalformedQueryException;
import org.eclipse.rdf4j.query.QueryEvaluationException;
import org.eclipse.rdf4j.query.QueryLanguage;
import org.eclipse.rdf4j.query.impl.MapBindingSet;
import org.eclipse.rdf4j.query.parser.ParsedQuery;
import org.eclipse.rdf4j.query.parser.QueryParserFactory;
import org.eclipse.rdf4j.query.parser.QueryParserRegistry;
import org.eclipse.rdf4j.sail.SailConnection;
import org.eclipse.rdf4j.sail.SailException;
<<<<<<< HEAD
import org.eclipse.rdf4j.sail.memory.model.MemValueFactory;
import org.eclipse.rdf4j.sail.shacl.ConnectionsGroup;
=======
>>>>>>> 9f4ff695
import org.eclipse.rdf4j.sail.shacl.ast.StatementMatcher;
import org.eclipse.rdf4j.sail.shacl.ast.constraintcomponents.ConstraintComponent;
import org.eclipse.rdf4j.sail.shacl.ast.planNodes.LoggingCloseableIteration;
import org.eclipse.rdf4j.sail.shacl.ast.planNodes.PlanNode;
import org.eclipse.rdf4j.sail.shacl.ast.planNodes.PlanNodeHelper;
import org.eclipse.rdf4j.sail.shacl.ast.planNodes.ValidationExecutionLogger;
import org.eclipse.rdf4j.sail.shacl.ast.planNodes.ValidationTuple;
import org.eclipse.rdf4j.sail.shacl.wrapper.data.ConnectionsGroup;
import org.slf4j.Logger;
import org.slf4j.LoggerFactory;

import java.util.Collections;
import java.util.Comparator;
import java.util.Iterator;
import java.util.List;
import java.util.Objects;
import java.util.stream.StreamSupport;

/**
 * Used to run the query that represents the target and sets the bindings based on values that match the statement
 * patterns from the added/removed sail connection
 */
public class TargetChainRetriever implements PlanNode {

	private static final Logger logger = LoggerFactory.getLogger(TargetChainRetriever.class);

	private final ConnectionsGroup connectionsGroup;
	private final List<StatementMatcher> statementMatchers;
	private final List<StatementMatcher> removedStatementMatchers;
	private final String query;
	private final QueryParserFactory queryParserFactory;
	private final ConstraintComponent.Scope scope;
	private final Resource[] dataGraph;
	private final Dataset dataset;
	private StackTraceElement[] stackTrace;
	private ValidationExecutionLogger validationExecutionLogger;
	private final ValueFactory valueFactory;

<<<<<<< HEAD
	public TargetChainRetriever(ConnectionsGroup connectionsGroup, List<StatementMatcher> statementMatchers,
			List<StatementMatcher> removedStatementMatchers, String query, List<StatementMatcher.Variable> vars,
			ConstraintComponent.Scope scope) {
		this.connectionsGroup = connectionsGroup;
		this.valueFactory = connectionsGroup.getBaseValueFactory();
=======
	public TargetChainRetriever(ConnectionsGroup connectionsGroup,
			Resource[] dataGraph, List<StatementMatcher> statementMatchers,
			List<StatementMatcher> removedStatementMatchers, String query,
			List<StatementMatcher.Variable> vars, ConstraintComponent.Scope scope) {
		this.connectionsGroup = connectionsGroup;
		this.dataGraph = dataGraph;
		this.dataset = PlanNodeHelper.asDefaultGraphDataset(this.dataGraph);
>>>>>>> 9f4ff695
		this.statementMatchers = StatementMatcher.reduce(statementMatchers);

		this.scope = scope;

		String sparqlProjection = vars.stream()
				.map(s -> "?" + s.getName())
				.reduce((a, b) -> a + " " + b)
				.orElseThrow(IllegalStateException::new);

		this.query = "select " + sparqlProjection + " where {\n" + query + "\n}";
//		this.stackTrace = Thread.currentThread().getStackTrace();

		queryParserFactory = QueryParserRegistry.getInstance().get(QueryLanguage.SPARQL).get();

		this.removedStatementMatchers = removedStatementMatchers != null
				? StatementMatcher.reduce(removedStatementMatchers)
				: Collections.emptyList();

	}

	@Override
	public CloseableIteration<? extends ValidationTuple, SailException> iterator() {

		return new LoggingCloseableIteration(this, validationExecutionLogger) {

			final Iterator<StatementMatcher> statementPatternIterator = statementMatchers.iterator();
			final Iterator<StatementMatcher> removedStatementIterator = removedStatementMatchers.iterator();

			StatementMatcher currentStatementMatcher;
			CloseableIteration<? extends Statement, SailException> statements;
			ValidationTuple next;

			CloseableIteration<? extends BindingSet, QueryEvaluationException> results;

			ParsedQuery parsedQuery;

			// for de-duping bindings
			MapBindingSet previousBindings;

			public void calculateNextStatementMatcher() {
				if (statements != null && statements.hasNext()) {
					return;
				}

				if (!statementPatternIterator.hasNext() && !removedStatementIterator.hasNext()) {
					if (statements != null) {
						statements.close();
						statements = null;
					}

					return;
				}

				do {
					if (statements != null) {
						statements.close();
						statements = null;
					}

					if (!statementPatternIterator.hasNext() && !removedStatementIterator.hasNext()) {
						break;
					}

					SailConnection connection;

					if (statementPatternIterator.hasNext()) {
						currentStatementMatcher = statementPatternIterator.next();
						connection = connectionsGroup.getAddedStatements();
					} else {
						if (!connectionsGroup.getStats().hasRemoved()) {
							break;
						}
						currentStatementMatcher = removedStatementIterator.next();
						connection = connectionsGroup.getRemovedStatements();
					}

<<<<<<< HEAD
					statements = connection.getStatements(currentStatementMatcher.getSubjectValue(),
							currentStatementMatcher.getPredicateValue(), currentStatementMatcher.getObjectValue(),
							false);
=======
					statements = connection.getStatements(
							currentStatementMatcher.getSubjectValue(),
							currentStatementMatcher.getPredicateValue(),
							currentStatementMatcher.getObjectValue(), false, dataGraph);

>>>>>>> 9f4ff695
				} while (!statements.hasNext());

				previousBindings = null;

			}

			private void calculateNextResult() {
				if (next != null) {
					return;
				}

				while (results == null || !results.hasNext()) {
					try {
						if (results != null) {
							results.close();
							results = null;

						}

						while (statements == null || !statements.hasNext()) {
							calculateNextStatementMatcher();
							if (statements == null) {
								return;
							}
						}

						if (parsedQuery == null) {
							parsedQuery = queryParserFactory.getParser().parseQuery(query, null, valueFactory);
						}

						Statement next = statements.next();

						MapBindingSet bindings = new MapBindingSet();

						if (currentStatementMatcher.getSubjectValue() == null
								&& !currentStatementMatcher.subjectIsWildcard()) {
							Resource subject = next.getSubject();
							if (valueFactory instanceof MemValueFactory) {
								subject = ((MemValueFactory) valueFactory).getOrCreateMemResource(subject);
							}
							bindings.addBinding(currentStatementMatcher.getSubjectName(), subject);
						}

						if (currentStatementMatcher.getPredicateValue() == null
								&& !currentStatementMatcher.predicateIsWildcard()) {
							IRI predicate = next.getPredicate();
							if (valueFactory instanceof MemValueFactory) {
								predicate = ((MemValueFactory) valueFactory).getOrCreateMemURI(predicate);
							}
							bindings.addBinding(currentStatementMatcher.getPredicateName(), predicate);
						}

						if (currentStatementMatcher.getObjectValue() == null
								&& !currentStatementMatcher.objectIsWildcard()) {

							Value object = next.getObject();
							if (valueFactory instanceof MemValueFactory) {
								object = ((MemValueFactory) valueFactory).getOrCreateMemValue(object);
							}

							bindings.addBinding(currentStatementMatcher.getObjectName(), object);
						}

						if (bindingsEquivalent(currentStatementMatcher, bindings, previousBindings)) {
							continue;
						}

						previousBindings = bindings;

						// TODO: Should really bulk this operation!

						results = connectionsGroup.getBaseConnection()
<<<<<<< HEAD
								.evaluate(parsedQuery.getTupleExpr(), parsedQuery.getDataset(), bindings, true);
=======
								.evaluate(parsedQuery.getTupleExpr(), dataset,
										bindings, true);
>>>>>>> 9f4ff695

					} catch (MalformedQueryException e) {
						logger.error("Malformed query: \n{}", query);
						throw e;
					}
				}

				if (results.hasNext()) {
					BindingSet nextBinding = results.next();

					if (nextBinding.size() == 1) {
						Iterator<Binding> iterator = nextBinding.iterator();
						if (iterator.hasNext()) {
<<<<<<< HEAD
							next = new ValidationTuple(iterator.next().getValue(), scope, false);
						} else {
							next = new ValidationTuple((Value) null, scope, false);
=======
							next = new ValidationTuple(iterator.next().getValue(), scope, false, dataGraph);
						} else {
							next = new ValidationTuple((Value) null, scope, false, dataGraph);
>>>>>>> 9f4ff695
						}
					} else {
						Value[] values = StreamSupport.stream(nextBinding.spliterator(), false)
								.sorted(Comparator.comparing(Binding::getName))
								.map(Binding::getValue)
								.toArray(Value[]::new);
						next = new ValidationTuple(values, scope, false, dataGraph);

					}

				}

			}

			@Override
			public void localClose() throws SailException {

				try {
					if (statements != null) {
						statements.close();
					}
				} finally {
					if (results != null) {
						results.close();
					}
				}

			}

			@Override
			protected ValidationTuple loggingNext() throws SailException {
				calculateNextResult();

				ValidationTuple temp = next;
				next = null;

				return temp;
			}

			@Override
			protected boolean localHasNext() throws SailException {
				calculateNextResult();

				return next != null;
			}

		};
	}

	private static boolean bindingsEquivalent(StatementMatcher currentStatementMatcher, MapBindingSet bindings,
			MapBindingSet previousBindings) {
		if (currentStatementMatcher == null || bindings == null || previousBindings == null) {
			return false;
		}

		boolean equivalent = true;

		if (equivalent && currentStatementMatcher.getSubjectValue() == null
				&& !currentStatementMatcher.subjectIsWildcard()) {
			equivalent = Objects.equals(bindings.getBinding(currentStatementMatcher.getSubjectName()),
					previousBindings.getBinding(currentStatementMatcher.getSubjectName()));
		}

		if (equivalent && currentStatementMatcher.getPredicateValue() == null
				&& !currentStatementMatcher.predicateIsWildcard()) {
			equivalent = Objects.equals(bindings.getBinding(currentStatementMatcher.getPredicateName()),
					previousBindings.getBinding(currentStatementMatcher.getPredicateName()));
		}

		if (equivalent && currentStatementMatcher.getObjectValue() == null
				&& !currentStatementMatcher.objectIsWildcard()) {
			equivalent = Objects.equals(bindings.getBinding(currentStatementMatcher.getObjectName()),
					previousBindings.getBinding(currentStatementMatcher.getObjectName()));
		}

		return equivalent;

	}

	@Override
	public int depth() {
		return 0;
	}

	@Override
	public void getPlanAsGraphvizDot(StringBuilder stringBuilder) {

	}

	@Override
	public String getId() {
		return System.identityHashCode(this) + "";
	}

	@Override
	public void receiveLogger(ValidationExecutionLogger validationExecutionLogger) {
		this.validationExecutionLogger = validationExecutionLogger;
	}

	@Override
	public boolean producesSorted() {
		return false;
	}

	@Override
	public boolean requiresSorted() {
		return false;
	}

	@Override
	public boolean equals(Object o) {
		if (this == o) {
			return true;
		}
		if (o == null || getClass() != o.getClass()) {
			return false;
		}
		TargetChainRetriever that = (TargetChainRetriever) o;
<<<<<<< HEAD
		return statementMatchers.equals(that.statementMatchers)
				&& removedStatementMatchers.equals(that.removedStatementMatchers) && query.equals(that.query)
				&& scope == that.scope;
=======
		return statementMatchers.equals(that.statementMatchers) &&
				removedStatementMatchers.equals(that.removedStatementMatchers) &&
				query.equals(that.query) &&
				Objects.equals(dataset, that.dataset) &&
				scope == that.scope;
>>>>>>> 9f4ff695
	}

	@Override
	public int hashCode() {
		return Objects.hash(statementMatchers, removedStatementMatchers, query, scope, dataset);
	}

	@Override
	public String toString() {
		return "TargetChainRetriever{" + "statementPatterns=" + statementMatchers + ", removedStatementMatchers="
				+ removedStatementMatchers + ", query='" + query.replace("\n", "\t") + '\'' + ", scope=" + scope + '}';
	}
}<|MERGE_RESOLUTION|>--- conflicted
+++ resolved
@@ -8,11 +8,15 @@
 
 package org.eclipse.rdf4j.sail.shacl.ast.targets;
 
+import java.util.Collections;
+import java.util.Comparator;
+import java.util.Iterator;
+import java.util.List;
+import java.util.Objects;
+import java.util.stream.StreamSupport;
+
 import org.eclipse.rdf4j.common.iteration.CloseableIteration;
-<<<<<<< HEAD
 import org.eclipse.rdf4j.model.IRI;
-=======
->>>>>>> 9f4ff695
 import org.eclipse.rdf4j.model.Resource;
 import org.eclipse.rdf4j.model.Statement;
 import org.eclipse.rdf4j.model.Value;
@@ -29,11 +33,7 @@
 import org.eclipse.rdf4j.query.parser.QueryParserRegistry;
 import org.eclipse.rdf4j.sail.SailConnection;
 import org.eclipse.rdf4j.sail.SailException;
-<<<<<<< HEAD
 import org.eclipse.rdf4j.sail.memory.model.MemValueFactory;
-import org.eclipse.rdf4j.sail.shacl.ConnectionsGroup;
-=======
->>>>>>> 9f4ff695
 import org.eclipse.rdf4j.sail.shacl.ast.StatementMatcher;
 import org.eclipse.rdf4j.sail.shacl.ast.constraintcomponents.ConstraintComponent;
 import org.eclipse.rdf4j.sail.shacl.ast.planNodes.LoggingCloseableIteration;
@@ -44,13 +44,6 @@
 import org.eclipse.rdf4j.sail.shacl.wrapper.data.ConnectionsGroup;
 import org.slf4j.Logger;
 import org.slf4j.LoggerFactory;
-
-import java.util.Collections;
-import java.util.Comparator;
-import java.util.Iterator;
-import java.util.List;
-import java.util.Objects;
-import java.util.stream.StreamSupport;
 
 /**
  * Used to run the query that represents the target and sets the bindings based on values that match the statement
@@ -72,21 +65,14 @@
 	private ValidationExecutionLogger validationExecutionLogger;
 	private final ValueFactory valueFactory;
 
-<<<<<<< HEAD
-	public TargetChainRetriever(ConnectionsGroup connectionsGroup, List<StatementMatcher> statementMatchers,
+	public TargetChainRetriever(ConnectionsGroup connectionsGroup, Resource[] dataGraph,
+			List<StatementMatcher> statementMatchers,
 			List<StatementMatcher> removedStatementMatchers, String query, List<StatementMatcher.Variable> vars,
 			ConstraintComponent.Scope scope) {
 		this.connectionsGroup = connectionsGroup;
-		this.valueFactory = connectionsGroup.getBaseValueFactory();
-=======
-	public TargetChainRetriever(ConnectionsGroup connectionsGroup,
-			Resource[] dataGraph, List<StatementMatcher> statementMatchers,
-			List<StatementMatcher> removedStatementMatchers, String query,
-			List<StatementMatcher.Variable> vars, ConstraintComponent.Scope scope) {
-		this.connectionsGroup = connectionsGroup;
 		this.dataGraph = dataGraph;
 		this.dataset = PlanNodeHelper.asDefaultGraphDataset(this.dataGraph);
->>>>>>> 9f4ff695
+		this.valueFactory = connectionsGroup.getBaseValueFactory();
 		this.statementMatchers = StatementMatcher.reduce(statementMatchers);
 
 		this.scope = scope;
@@ -163,17 +149,9 @@
 						connection = connectionsGroup.getRemovedStatements();
 					}
 
-<<<<<<< HEAD
 					statements = connection.getStatements(currentStatementMatcher.getSubjectValue(),
 							currentStatementMatcher.getPredicateValue(), currentStatementMatcher.getObjectValue(),
-							false);
-=======
-					statements = connection.getStatements(
-							currentStatementMatcher.getSubjectValue(),
-							currentStatementMatcher.getPredicateValue(),
-							currentStatementMatcher.getObjectValue(), false, dataGraph);
-
->>>>>>> 9f4ff695
+							false, dataGraph);
 				} while (!statements.hasNext());
 
 				previousBindings = null;
@@ -246,12 +224,7 @@
 						// TODO: Should really bulk this operation!
 
 						results = connectionsGroup.getBaseConnection()
-<<<<<<< HEAD
-								.evaluate(parsedQuery.getTupleExpr(), parsedQuery.getDataset(), bindings, true);
-=======
-								.evaluate(parsedQuery.getTupleExpr(), dataset,
-										bindings, true);
->>>>>>> 9f4ff695
+								.evaluate(parsedQuery.getTupleExpr(), dataset, bindings, true);
 
 					} catch (MalformedQueryException e) {
 						logger.error("Malformed query: \n{}", query);
@@ -265,15 +238,9 @@
 					if (nextBinding.size() == 1) {
 						Iterator<Binding> iterator = nextBinding.iterator();
 						if (iterator.hasNext()) {
-<<<<<<< HEAD
-							next = new ValidationTuple(iterator.next().getValue(), scope, false);
-						} else {
-							next = new ValidationTuple((Value) null, scope, false);
-=======
 							next = new ValidationTuple(iterator.next().getValue(), scope, false, dataGraph);
 						} else {
 							next = new ValidationTuple((Value) null, scope, false, dataGraph);
->>>>>>> 9f4ff695
 						}
 					} else {
 						Value[] values = StreamSupport.stream(nextBinding.spliterator(), false)
@@ -392,17 +359,11 @@
 			return false;
 		}
 		TargetChainRetriever that = (TargetChainRetriever) o;
-<<<<<<< HEAD
-		return statementMatchers.equals(that.statementMatchers)
-				&& removedStatementMatchers.equals(that.removedStatementMatchers) && query.equals(that.query)
-				&& scope == that.scope;
-=======
 		return statementMatchers.equals(that.statementMatchers) &&
 				removedStatementMatchers.equals(that.removedStatementMatchers) &&
 				query.equals(that.query) &&
 				Objects.equals(dataset, that.dataset) &&
 				scope == that.scope;
->>>>>>> 9f4ff695
 	}
 
 	@Override
