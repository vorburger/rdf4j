--- conflicted
+++ resolved
@@ -7,6 +7,12 @@
  *******************************************************************************/
 
 package org.eclipse.rdf4j.sail.shacl.ast.constraintcomponents;
+
+import java.util.Collections;
+import java.util.HashSet;
+import java.util.List;
+import java.util.Set;
+import java.util.stream.Collectors;
 
 import org.eclipse.rdf4j.model.IRI;
 import org.eclipse.rdf4j.model.Literal;
@@ -37,18 +43,6 @@
 import org.eclipse.rdf4j.sail.shacl.wrapper.data.ConnectionsGroup;
 import org.eclipse.rdf4j.sail.shacl.wrapper.data.RdfsSubClassOfReasoner;
 
-import java.util.Collections;
-import java.util.HashSet;
-import java.util.List;
-import java.util.Set;
-import java.util.stream.Collectors;
-
-import java.util.Collections;
-import java.util.HashSet;
-import java.util.List;
-import java.util.Set;
-import java.util.stream.Collectors;
-
 public class HasValueConstraintComponent extends AbstractConstraintComponent {
 
 	Value hasValue;
@@ -73,13 +67,11 @@
 	}
 
 	@Override
-<<<<<<< HEAD
-	public PlanNode generateTransactionalValidationPlan(ConnectionsGroup connectionsGroup, boolean logValidationPlans, PlanNodeProvider overrideTargetNode, Scope scope) {
-=======
-	public PlanNode generateTransactionalValidationPlan(ConnectionsGroup connectionsGroup, ValidationSettings validationSettings, PlanNodeProvider overrideTargetNode, Scope scope) {
->>>>>>> 9f4ff695
-
-		EffectiveTarget target = getTargetChain().getEffectiveTarget("_target", scope, connectionsGroup.getRdfsSubClassOfReasoner());
+	public PlanNode generateTransactionalValidationPlan(ConnectionsGroup connectionsGroup,
+			ValidationSettings validationSettings, PlanNodeProvider overrideTargetNode, Scope scope) {
+
+		EffectiveTarget target = getTargetChain().getEffectiveTarget("_target", scope,
+				connectionsGroup.getRdfsSubClassOfReasoner());
 		StatementMatcher.StableRandomVariableProvider stableRandomVariableProvider = new StatementMatcher.StableRandomVariableProvider();
 
 		if (scope == Scope.propertyShape) {
@@ -89,33 +81,29 @@
 
 			if (overrideTargetNode != null) {
 				addedTargets = overrideTargetNode.getPlanNode();
-<<<<<<< HEAD
-				addedTargets = target.extend(addedTargets, connectionsGroup, scope, EffectiveTarget.Extend.right, false, null);
-=======
-				addedTargets = target.extend(addedTargets, connectionsGroup, validationSettings.getDataGraph(), scope, EffectiveTarget.Extend.right, false, null);
->>>>>>> 9f4ff695
+				addedTargets = target.extend(addedTargets, connectionsGroup, validationSettings.getDataGraph(), scope,
+						EffectiveTarget.Extend.right, false, null);
 
 			} else {
-				addedTargets = target.getPlanNode(connectionsGroup, validationSettings.getDataGraph(), scope, true, null);
+				addedTargets = target.getPlanNode(connectionsGroup, validationSettings.getDataGraph(), scope, true,
+						null);
 				PlanNode addedByPath = path.getAdded(connectionsGroup, validationSettings.getDataGraph(), null);
 
-<<<<<<< HEAD
-				addedByPath = target.getTargetFilter(connectionsGroup, Unique.getInstance(new TrimToTarget(addedByPath), false));
-				addedByPath = target.extend(addedByPath, connectionsGroup, scope, EffectiveTarget.Extend.left, false, null);
-=======
-				addedByPath = target.getTargetFilter(connectionsGroup, validationSettings.getDataGraph(), Unique.getInstance(new TrimToTarget(addedByPath), false));
-				addedByPath = target.extend(addedByPath, connectionsGroup, validationSettings.getDataGraph(), scope, EffectiveTarget.Extend.left, false, null);
->>>>>>> 9f4ff695
+				addedByPath = target.getTargetFilter(connectionsGroup, validationSettings.getDataGraph(),
+						Unique.getInstance(new TrimToTarget(addedByPath), false));
+				addedByPath = target.extend(addedByPath, connectionsGroup, validationSettings.getDataGraph(), scope,
+						EffectiveTarget.Extend.left, false, null);
 
 				addedTargets = UnionNode.getInstance(addedByPath, addedTargets);
 				addedTargets = Unique.getInstance(addedTargets, false);
 			}
 
-<<<<<<< HEAD
-			PlanNode joined = new BulkedExternalLeftOuterJoin(addedTargets, connectionsGroup.getBaseConnection(), connectionsGroup.getBaseValueFactory(), path.getTargetQueryFragment(new StatementMatcher.Variable("a"), new StatementMatcher.Variable("c"), connectionsGroup.getRdfsSubClassOfReasoner(), stableRandomVariableProvider), false, null, (b) -> new ValidationTuple(b.getValue("a"), b.getValue("c"), scope, true));
-=======
-			PlanNode joined = new BulkedExternalLeftOuterJoin(addedTargets, connectionsGroup.getBaseConnection(), validationSettings.getDataGraph(), path.getTargetQueryFragment(new StatementMatcher.Variable("a"), new StatementMatcher.Variable("c"), connectionsGroup.getRdfsSubClassOfReasoner(), stableRandomVariableProvider), false, null, (b) -> new ValidationTuple(b.getValue("a"), b.getValue("c"), scope, true, validationSettings.getDataGraph()));
->>>>>>> 9f4ff695
+			PlanNode joined = new BulkedExternalLeftOuterJoin(addedTargets, connectionsGroup.getBaseConnection(),
+					connectionsGroup.getBaseValueFactory(), validationSettings.getDataGraph(),
+					path.getTargetQueryFragment(new StatementMatcher.Variable("a"), new StatementMatcher.Variable("c"),
+							connectionsGroup.getRdfsSubClassOfReasoner(), stableRandomVariableProvider),
+					false, null, (b) -> new ValidationTuple(b.getValue("a"), b.getValue("c"), scope, true,
+							validationSettings.getDataGraph()));
 
 			PlanNode invalidTargets = new GroupByFilter(joined, group -> {
 				return group.stream().map(ValidationTuple::getValue).noneMatch(v -> hasValue.equals(v));
@@ -129,16 +117,15 @@
 
 			if (overrideTargetNode != null) {
 				addedTargets = overrideTargetNode.getPlanNode();
-<<<<<<< HEAD
-				addedTargets = target.extend(addedTargets, connectionsGroup, scope, EffectiveTarget.Extend.right, false, null);
-=======
-				addedTargets = target.extend(addedTargets, connectionsGroup, validationSettings.getDataGraph(), scope, EffectiveTarget.Extend.right, false, null);
->>>>>>> 9f4ff695
+				addedTargets = target.extend(addedTargets, connectionsGroup, validationSettings.getDataGraph(), scope,
+						EffectiveTarget.Extend.right, false, null);
 			} else {
-				addedTargets = target.getPlanNode(connectionsGroup, validationSettings.getDataGraph(), scope, false, null);
-			}
-
-			PlanNode falseNode = new ValueInFilter(addedTargets, new HashSet<>(Collections.singletonList(hasValue))).getFalseNode(UnBufferedPlanNode.class);
+				addedTargets = target.getPlanNode(connectionsGroup, validationSettings.getDataGraph(), scope, false,
+						null);
+			}
+
+			PlanNode falseNode = new ValueInFilter(addedTargets, new HashSet<>(Collections.singletonList(hasValue)))
+					.getFalseNode(UnBufferedPlanNode.class);
 
 			return falseNode;
 
@@ -151,11 +138,9 @@
 	@Override
 	public PlanNode getAllTargetsPlan(ConnectionsGroup connectionsGroup, Resource[] dataGraph, Scope scope) {
 		if (scope == Scope.propertyShape) {
-<<<<<<< HEAD
-			PlanNode allTargetsPlan = getTargetChain().getEffectiveTarget("target_", Scope.nodeShape, connectionsGroup.getRdfsSubClassOfReasoner()).getPlanNode(connectionsGroup, Scope.nodeShape, true, null);
-=======
-			PlanNode allTargetsPlan = getTargetChain().getEffectiveTarget("target_", Scope.nodeShape, connectionsGroup.getRdfsSubClassOfReasoner()).getPlanNode(connectionsGroup, dataGraph, Scope.nodeShape, true, null);
->>>>>>> 9f4ff695
+			PlanNode allTargetsPlan = getTargetChain()
+					.getEffectiveTarget("target_", Scope.nodeShape, connectionsGroup.getRdfsSubClassOfReasoner())
+					.getPlanNode(connectionsGroup, dataGraph, Scope.nodeShape, true, null);
 
 			return Unique.getInstance(new ShiftToPropertyShape(allTargetsPlan), true);
 		}
@@ -163,62 +148,76 @@
 	}
 
 	@Override
-	public SparqlFragment buildSparqlValidNodes_rsx_targetShape(StatementMatcher.Variable subject, StatementMatcher.Variable object, RdfsSubClassOfReasoner rdfsSubClassOfReasoner, Scope scope, StatementMatcher.StableRandomVariableProvider stableRandomVariableProvider) {
+	public SparqlFragment buildSparqlValidNodes_rsx_targetShape(StatementMatcher.Variable subject,
+			StatementMatcher.Variable object, RdfsSubClassOfReasoner rdfsSubClassOfReasoner, Scope scope,
+			StatementMatcher.StableRandomVariableProvider stableRandomVariableProvider) {
 
 		List<StatementMatcher> statementMatchers = Collections.emptyList();
 
 		if (getTargetChain().getPath().isPresent()) {
 			Path path = getTargetChain().getPath().get();
 
-			statementMatchers = path.getStatementMatcher(subject, new StatementMatcher.Variable(hasValue), rdfsSubClassOfReasoner).collect(Collectors.toList());
+			statementMatchers = path
+					.getStatementMatcher(subject, new StatementMatcher.Variable(hasValue), rdfsSubClassOfReasoner)
+					.collect(Collectors.toList());
 		}
 
 		if (scope == Scope.propertyShape) {
 			Path path = getTargetChain().getPath().get();
 
 			if (hasValue.isIRI()) {
-				return SparqlFragment.bgp("BIND(<" + hasValue + "> as ?" + object.getName() + ")\n" + path.getTargetQueryFragment(subject, object, rdfsSubClassOfReasoner, stableRandomVariableProvider), statementMatchers);
+				return SparqlFragment.bgp("BIND(<" + hasValue + "> as ?" + object.getName() + ")\n" + path
+						.getTargetQueryFragment(subject, object, rdfsSubClassOfReasoner, stableRandomVariableProvider),
+						statementMatchers);
 			}
 			if (hasValue.isLiteral()) {
-				return SparqlFragment.bgp("BIND(" + hasValue.toString() + " as ?" + object.getName() + ")\n" + path.getTargetQueryFragment(subject, object, rdfsSubClassOfReasoner, stableRandomVariableProvider), statementMatchers);
-			}
-
-			throw new UnsupportedOperationException("value was unsupported type: " + hasValue.getClass().getSimpleName());
+				return SparqlFragment.bgp("BIND(" + hasValue.toString() + " as ?" + object.getName() + ")\n" + path
+						.getTargetQueryFragment(subject, object, rdfsSubClassOfReasoner, stableRandomVariableProvider),
+						statementMatchers);
+			}
+
+			throw new UnsupportedOperationException(
+					"value was unsupported type: " + hasValue.getClass().getSimpleName());
 
 		} else {
 			if (hasValue.isIRI()) {
-				return SparqlFragment.filterCondition("?" + object.getName() + " = <" + hasValue + ">", statementMatchers);
+				return SparqlFragment.filterCondition("?" + object.getName() + " = <" + hasValue + ">",
+						statementMatchers);
 			} else if (hasValue.isLiteral()) {
 				return SparqlFragment.filterCondition("?" + object.getName() + " = " + hasValue, statementMatchers);
 			}
-			throw new UnsupportedOperationException("value was unsupported type: " + hasValue.getClass().getSimpleName());
-
-		}
-	}
-
-	@Override
-<<<<<<< HEAD
-	public ValidationQuery generateSparqlValidationQuery(ConnectionsGroup connectionsGroup, boolean logValidationPlans, boolean negatePlan, boolean negateChildren, Scope scope) {
-=======
-	public ValidationQuery generateSparqlValidationQuery(ConnectionsGroup connectionsGroup, ValidationSettings validationSettings, boolean negatePlan, boolean negateChildren, Scope scope) {
->>>>>>> 9f4ff695
+			throw new UnsupportedOperationException(
+					"value was unsupported type: " + hasValue.getClass().getSimpleName());
+
+		}
+	}
+
+	@Override
+	public ValidationQuery generateSparqlValidationQuery(ConnectionsGroup connectionsGroup,
+			ValidationSettings validationSettings, boolean negatePlan, boolean negateChildren, Scope scope) {
 
 		String targetVarPrefix = "target_";
 		StatementMatcher.StableRandomVariableProvider stableRandomVariableProvider = new StatementMatcher.StableRandomVariableProvider();
 
-		EffectiveTarget effectiveTarget = getTargetChain().getEffectiveTarget(targetVarPrefix, scope, connectionsGroup.getRdfsSubClassOfReasoner());
+		EffectiveTarget effectiveTarget = getTargetChain().getEffectiveTarget(targetVarPrefix, scope,
+				connectionsGroup.getRdfsSubClassOfReasoner());
 		String query = effectiveTarget.getQuery(false);
 
 		if (scope == Scope.nodeShape) {
 
-			query += "FILTER(?" + effectiveTarget.getTargetVar().getName() + " != " + stringRepresentationOfValue(hasValue) + ")\n";
+			query += "FILTER(?" + effectiveTarget.getTargetVar().getName() + " != "
+					+ stringRepresentationOfValue(hasValue) + ")\n";
 
 		} else {
 			StatementMatcher.Variable value = new StatementMatcher.Variable("value");
 
-			String pathQuery = getTargetChain().getPath().map(p -> p.getTargetQueryFragment(effectiveTarget.getTargetVar(), value, connectionsGroup.getRdfsSubClassOfReasoner(), stableRandomVariableProvider)).orElseThrow(IllegalStateException::new);
-
-			query += "FILTER( " + "NOT EXISTS{" + "	BIND(" + stringRepresentationOfValue(hasValue) + " as ?" + value.getName() + ")\n" + pathQuery + "})";
+			String pathQuery = getTargetChain().getPath()
+					.map(p -> p.getTargetQueryFragment(effectiveTarget.getTargetVar(), value,
+							connectionsGroup.getRdfsSubClassOfReasoner(), stableRandomVariableProvider))
+					.orElseThrow(IllegalStateException::new);
+
+			query += "FILTER( " + "NOT EXISTS{" + "	BIND(" + stringRepresentationOfValue(hasValue) + " as ?"
+					+ value.getName() + ")\n" + pathQuery + "})";
 
 		}
 
