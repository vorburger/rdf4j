--- conflicted
+++ resolved
@@ -7,6 +7,12 @@
  *******************************************************************************/
 
 package org.eclipse.rdf4j.sail.shacl.ast.constraintcomponents;
+
+import java.util.List;
+import java.util.Optional;
+import java.util.UUID;
+import java.util.concurrent.atomic.AtomicLong;
+import java.util.function.Function;
 
 import org.eclipse.rdf4j.model.IRI;
 import org.eclipse.rdf4j.model.Literal;
@@ -37,15 +43,6 @@
 import org.slf4j.Logger;
 import org.slf4j.LoggerFactory;
 
-import java.util.List;
-import java.util.Optional;
-import java.util.UUID;
-<<<<<<< HEAD
-=======
-import java.util.concurrent.atomic.AtomicLong;
->>>>>>> 9f4ff695
-import java.util.function.Function;
-
 public abstract class SimpleAbstractConstraintComponent extends AbstractConstraintComponent {
 
 	private static final Logger logger = LoggerFactory.getLogger(SimpleAbstractConstraintComponent.class);
@@ -79,21 +76,132 @@
 	}
 
 	@Override
-<<<<<<< HEAD
-	public PlanNode generateTransactionalValidationPlan(ConnectionsGroup connectionsGroup, boolean logValidationPlans, PlanNodeProvider overrideTargetNode, Scope scope) {
-
-		return generateTransactionalValidationPlan(connectionsGroup, overrideTargetNode, scope);
-
-	}
-
-	@Override
-	public ValidationQuery generateSparqlValidationQuery(ConnectionsGroup connectionsGroup, boolean logValidationPlans, boolean negatePlan, boolean negateChildren, Scope scope) {
-
+	public PlanNode generateTransactionalValidationPlan(ConnectionsGroup connectionsGroup,
+			ValidationSettings validationSettings, PlanNodeProvider overrideTargetNode, Scope scope) {
+
+		boolean negatePlan = false;
 		StatementMatcher.StableRandomVariableProvider stableRandomVariableProvider = new StatementMatcher.StableRandomVariableProvider();
 
+		EffectiveTarget effectiveTarget = targetChain.getEffectiveTarget("target_", scope,
+				connectionsGroup.getRdfsSubClassOfReasoner());
+		Optional<Path> path = targetChain.getPath();
+
+		if (overrideTargetNode != null) {
+
+			PlanNode planNode;
+
+			if (scope == Scope.nodeShape) {
+				PlanNode overrideTargetPlanNode = overrideTargetNode.getPlanNode();
+
+				if (overrideTargetPlanNode instanceof AllTargetsPlanNode) {
+					PlanNode allTargets = effectiveTarget.getAllTargets(connectionsGroup,
+							validationSettings.getDataGraph(), scope);
+					allTargets = getFilterAttacherWithNegation(negatePlan, allTargets);
+
+					return Unique.getInstance(allTargets, true);
+				} else {
+					return effectiveTarget.extend(overrideTargetPlanNode, connectionsGroup,
+							validationSettings.getDataGraph(), scope, EffectiveTarget.Extend.right, false,
+							p -> getFilterAttacherWithNegation(negatePlan, p));
+
+				}
+
+			} else {
+				PlanNode overrideTargetPlanNode = overrideTargetNode.getPlanNode();
+
+				if (overrideTargetPlanNode instanceof AllTargetsPlanNode) {
+
+					// We are cheating a bit here by retrieving all the targets and values at the same time by
+					// pretending to be in node shape scope and then shifting the results back to property shape scope
+					PlanNode allTargets = targetChain
+							.getEffectiveTarget("target_", Scope.nodeShape,
+									connectionsGroup.getRdfsSubClassOfReasoner())
+							.getAllTargets(connectionsGroup, validationSettings.getDataGraph(), Scope.nodeShape);
+					allTargets = new ShiftToPropertyShape(allTargets);
+
+					allTargets = getFilterAttacherWithNegation(negatePlan, allTargets);
+
+					return Unique.getInstance(allTargets, true);
+
+				} else {
+
+					overrideTargetPlanNode = effectiveTarget.extend(overrideTargetPlanNode, connectionsGroup,
+							validationSettings.getDataGraph(), scope, EffectiveTarget.Extend.right, false, null);
+
+					planNode = new BulkedExternalInnerJoin(overrideTargetPlanNode, connectionsGroup.getBaseConnection(),
+							connectionsGroup.getBaseValueFactory(), validationSettings.getDataGraph(),
+							path.get()
+									.getTargetQueryFragment(new StatementMatcher.Variable("a"),
+											new StatementMatcher.Variable("c"),
+											connectionsGroup.getRdfsSubClassOfReasoner(), stableRandomVariableProvider),
+							false, null, (b) -> new ValidationTuple(b.getValue("a"), b.getValue("c"), scope, true,
+									validationSettings.getDataGraph()));
+				}
+			}
+
+			return getFilterAttacherWithNegation(negatePlan, planNode);
+
+		}
+
+		if (scope == Scope.nodeShape) {
+			return effectiveTarget.getPlanNode(connectionsGroup, validationSettings.getDataGraph(), scope, false,
+					p -> getFilterAttacherWithNegation(negatePlan, p));
+		}
+
+		PlanNode invalidValuesDirectOnPath = path.get()
+				.getAdded(connectionsGroup, validationSettings.getDataGraph(),
+						planNode -> getFilterAttacherWithNegation(negatePlan, planNode));
+
+		InnerJoin innerJoin = new InnerJoin(
+				effectiveTarget.getPlanNode(connectionsGroup, validationSettings.getDataGraph(), scope, false, null),
+				invalidValuesDirectOnPath);
+
+		if (connectionsGroup.getStats().wasEmptyBeforeTransaction()) {
+			return innerJoin.getJoined(UnBufferedPlanNode.class);
+
+		} else {
+
+			PlanNode top = innerJoin.getJoined(BufferedPlanNode.class);
+
+			PlanNode discardedRight = innerJoin.getDiscardedRight(BufferedPlanNode.class);
+
+			PlanNode typeFilterPlan = effectiveTarget.getTargetFilter(connectionsGroup,
+					validationSettings.getDataGraph(), discardedRight);
+
+			typeFilterPlan = effectiveTarget.extend(typeFilterPlan, connectionsGroup, validationSettings.getDataGraph(),
+					scope, EffectiveTarget.Extend.left, true, null);
+
+			top = UnionNode.getInstance(top, typeFilterPlan);
+
+			PlanNode bulkedExternalInnerJoin = new BulkedExternalInnerJoin(
+					effectiveTarget.getPlanNode(connectionsGroup, validationSettings.getDataGraph(), scope, false,
+							null),
+					connectionsGroup.getBaseConnection(), connectionsGroup.getBaseValueFactory(),
+					validationSettings.getDataGraph(),
+					path.get()
+							.getTargetQueryFragment(new StatementMatcher.Variable("a"),
+									new StatementMatcher.Variable("c"), connectionsGroup.getRdfsSubClassOfReasoner(),
+									stableRandomVariableProvider),
+					true, connectionsGroup.getPreviousStateConnection(), b -> new ValidationTuple(b.getValue("a"),
+							b.getValue("c"), scope, true, validationSettings.getDataGraph()));
+
+			top = UnionNode.getInstance(top, bulkedExternalInnerJoin);
+
+			return getFilterAttacherWithNegation(negatePlan, top);
+
+		}
+	}
+
+	@Override
+	public ValidationQuery generateSparqlValidationQuery(ConnectionsGroup connectionsGroup,
+			ValidationSettings validationSettings, boolean negatePlan, boolean negateChildren, Scope scope) {
+
+		StatementMatcher.StableRandomVariableProvider stableRandomVariableProvider = new StatementMatcher.StableRandomVariableProvider();
+
 		String targetVarPrefix = "target_";
 
-		EffectiveTarget effectiveTarget = targetChain.getEffectiveTarget(targetVarPrefix, scope, connectionsGroup.getRdfsSubClassOfReasoner());
+		EffectiveTarget effectiveTarget = targetChain.getEffectiveTarget(targetVarPrefix, scope,
+				connectionsGroup.getRdfsSubClassOfReasoner());
 		String query = effectiveTarget.getQuery(false);
 
 		StatementMatcher.Variable value;
@@ -107,7 +215,10 @@
 		} else {
 			value = new StatementMatcher.Variable("value");
 
-			String pathQuery = targetChain.getPath().map(p -> p.getTargetQueryFragment(effectiveTarget.getTargetVar(), value, connectionsGroup.getRdfsSubClassOfReasoner(), stableRandomVariableProvider)).orElseThrow(IllegalStateException::new);
+			String pathQuery = targetChain.getPath()
+					.map(p -> p.getTargetQueryFragment(effectiveTarget.getTargetVar(), value,
+							connectionsGroup.getRdfsSubClassOfReasoner(), stableRandomVariableProvider))
+					.orElseThrow(IllegalStateException::new);
 
 			query += pathQuery;
 			query += getSparqlFilter(negatePlan, value);
@@ -125,9 +236,11 @@
 
 		assert !negatePlan : "This code has not been tested with negated plans! Should be still coalesce to true?";
 
-		String tempVar = "?" + UUID.randomUUID().toString().replace("-", "");
-
-		return String.join("\n", "", "BIND((" + getSparqlFilterExpression(variable.getName(), negatePlan) + ") as " + tempVar + ")", "FILTER(COALESCE(" + tempVar + ", true))");
+		String tempVar = "?" + uuid + counter.incrementAndGet();
+
+		return String.join("\n", "",
+				"BIND((" + getSparqlFilterExpression(variable.getName(), negatePlan) + ") as " + tempVar + ")",
+				"FILTER(COALESCE(" + tempVar + ", true))");
 	}
 
 	/**
@@ -141,178 +254,6 @@
 	 */
 	abstract String getSparqlFilterExpression(String varName, boolean negated);
 
-	private PlanNode generateTransactionalValidationPlan(ConnectionsGroup connectionsGroup, PlanNodeProvider overrideTargetNode, Scope scope) {
-=======
-	public PlanNode generateTransactionalValidationPlan(ConnectionsGroup connectionsGroup, ValidationSettings validationSettings, PlanNodeProvider overrideTargetNode, Scope scope) {
->>>>>>> 9f4ff695
-
-		boolean negatePlan = false;
-		StatementMatcher.StableRandomVariableProvider stableRandomVariableProvider = new StatementMatcher.StableRandomVariableProvider();
-
-		EffectiveTarget effectiveTarget = targetChain.getEffectiveTarget("target_", scope, connectionsGroup.getRdfsSubClassOfReasoner());
-		Optional<Path> path = targetChain.getPath();
-
-		if (overrideTargetNode != null) {
-
-			PlanNode planNode;
-
-			if (scope == Scope.nodeShape) {
-				PlanNode overrideTargetPlanNode = overrideTargetNode.getPlanNode();
-
-				if (overrideTargetPlanNode instanceof AllTargetsPlanNode) {
-					PlanNode allTargets = effectiveTarget.getAllTargets(connectionsGroup, validationSettings.getDataGraph(), scope);
-					allTargets = getFilterAttacherWithNegation(negatePlan, allTargets);
-
-					return Unique.getInstance(allTargets, true);
-				} else {
-<<<<<<< HEAD
-					return effectiveTarget.extend(overrideTargetPlanNode, connectionsGroup, scope, EffectiveTarget.Extend.right, false, p -> getFilterAttacherWithNegation(negatePlan, p));
-=======
-					return effectiveTarget.extend(overrideTargetPlanNode, connectionsGroup, validationSettings.getDataGraph(), scope, EffectiveTarget.Extend.right, false, p -> getFilterAttacherWithNegation(negatePlan, p));
->>>>>>> 9f4ff695
-
-				}
-
-			} else {
-				PlanNode overrideTargetPlanNode = overrideTargetNode.getPlanNode();
-
-				if (overrideTargetPlanNode instanceof AllTargetsPlanNode) {
-
-					// We are cheating a bit here by retrieving all the targets and values at the same time by
-					// pretending to be in node shape scope and then shifting the results back to property shape scope
-<<<<<<< HEAD
-					PlanNode allTargets = targetChain.getEffectiveTarget("target_", Scope.nodeShape, connectionsGroup.getRdfsSubClassOfReasoner()).getAllTargets(connectionsGroup, Scope.nodeShape);
-=======
-					PlanNode allTargets = targetChain.getEffectiveTarget("target_", Scope.nodeShape, connectionsGroup.getRdfsSubClassOfReasoner()).getAllTargets(connectionsGroup, validationSettings.getDataGraph(), Scope.nodeShape);
->>>>>>> 9f4ff695
-					allTargets = new ShiftToPropertyShape(allTargets);
-
-					allTargets = getFilterAttacherWithNegation(negatePlan, allTargets);
-
-					return Unique.getInstance(allTargets, true);
-
-				} else {
-
-<<<<<<< HEAD
-					overrideTargetPlanNode = effectiveTarget.extend(overrideTargetPlanNode, connectionsGroup, scope, EffectiveTarget.Extend.right, false, null);
-
-					planNode = new BulkedExternalInnerJoin(overrideTargetPlanNode, connectionsGroup.getBaseConnection(), connectionsGroup.getBaseValueFactory(), path.get().getTargetQueryFragment(new StatementMatcher.Variable("a"), new StatementMatcher.Variable("c"), connectionsGroup.getRdfsSubClassOfReasoner(), stableRandomVariableProvider), false, null, (b) -> new ValidationTuple(b.getValue("a"), b.getValue("c"), scope, true));
-=======
-					overrideTargetPlanNode = effectiveTarget.extend(overrideTargetPlanNode, connectionsGroup, validationSettings.getDataGraph(), scope, EffectiveTarget.Extend.right, false, null);
-
-					planNode = new BulkedExternalInnerJoin(overrideTargetPlanNode, connectionsGroup.getBaseConnection(), validationSettings.getDataGraph(), path.get().getTargetQueryFragment(new StatementMatcher.Variable("a"), new StatementMatcher.Variable("c"), connectionsGroup.getRdfsSubClassOfReasoner(), stableRandomVariableProvider), false, null, (b) -> new ValidationTuple(b.getValue("a"), b.getValue("c"), scope, true, validationSettings.getDataGraph()));
->>>>>>> 9f4ff695
-				}
-			}
-
-			return getFilterAttacherWithNegation(negatePlan, planNode);
-
-		}
-
-		if (scope == Scope.nodeShape) {
-<<<<<<< HEAD
-			return effectiveTarget.getPlanNode(connectionsGroup, scope, false, p -> getFilterAttacherWithNegation(negatePlan, p));
-		}
-
-		PlanNode invalidValuesDirectOnPath = path.get().getAdded(connectionsGroup, planNode -> getFilterAttacherWithNegation(negatePlan, planNode));
-
-		InnerJoin innerJoin = new InnerJoin(effectiveTarget.getPlanNode(connectionsGroup, scope, false, null), invalidValuesDirectOnPath);
-=======
-			return effectiveTarget.getPlanNode(connectionsGroup, validationSettings.getDataGraph(), scope, false, p -> getFilterAttacherWithNegation(negatePlan, p));
-		}
-
-		PlanNode invalidValuesDirectOnPath = path.get().getAdded(connectionsGroup, validationSettings.getDataGraph(), planNode -> getFilterAttacherWithNegation(negatePlan, planNode));
-
-		InnerJoin innerJoin = new InnerJoin(effectiveTarget.getPlanNode(connectionsGroup, validationSettings.getDataGraph(), scope, false, null), invalidValuesDirectOnPath);
->>>>>>> 9f4ff695
-
-		if (connectionsGroup.getStats().wasEmptyBeforeTransaction()) {
-			return innerJoin.getJoined(UnBufferedPlanNode.class);
-
-		} else {
-
-			PlanNode top = innerJoin.getJoined(BufferedPlanNode.class);
-
-			PlanNode discardedRight = innerJoin.getDiscardedRight(BufferedPlanNode.class);
-
-			PlanNode typeFilterPlan = effectiveTarget.getTargetFilter(connectionsGroup, validationSettings.getDataGraph(), discardedRight);
-
-<<<<<<< HEAD
-			typeFilterPlan = effectiveTarget.extend(typeFilterPlan, connectionsGroup, scope, EffectiveTarget.Extend.left, true, null);
-
-			top = UnionNode.getInstance(top, typeFilterPlan);
-
-			PlanNode bulkedExternalInnerJoin = new BulkedExternalInnerJoin(effectiveTarget.getPlanNode(connectionsGroup, scope, false, null), connectionsGroup.getBaseConnection(), connectionsGroup.getBaseValueFactory(), path.get().getTargetQueryFragment(new StatementMatcher.Variable("a"), new StatementMatcher.Variable("c"), connectionsGroup.getRdfsSubClassOfReasoner(), stableRandomVariableProvider), true, connectionsGroup.getPreviousStateConnection(), b -> new ValidationTuple(b.getValue("a"), b.getValue("c"), scope, true));
-=======
-			typeFilterPlan = effectiveTarget.extend(typeFilterPlan, connectionsGroup, validationSettings.getDataGraph(), scope, EffectiveTarget.Extend.left, true, null);
-
-			top = UnionNode.getInstance(top, typeFilterPlan);
-
-			PlanNode bulkedExternalInnerJoin = new BulkedExternalInnerJoin(effectiveTarget.getPlanNode(connectionsGroup, validationSettings.getDataGraph(), scope, false, null), connectionsGroup.getBaseConnection(), validationSettings.getDataGraph(), path.get().getTargetQueryFragment(new StatementMatcher.Variable("a"), new StatementMatcher.Variable("c"), connectionsGroup.getRdfsSubClassOfReasoner(), stableRandomVariableProvider), true, connectionsGroup.getPreviousStateConnection(), b -> new ValidationTuple(b.getValue("a"), b.getValue("c"), scope, true, validationSettings.getDataGraph()));
->>>>>>> 9f4ff695
-
-			top = UnionNode.getInstance(top, bulkedExternalInnerJoin);
-
-			return getFilterAttacherWithNegation(negatePlan, top);
-
-		}
-	}
-
-	@Override
-	public ValidationQuery generateSparqlValidationQuery(ConnectionsGroup connectionsGroup, ValidationSettings validationSettings, boolean negatePlan, boolean negateChildren, Scope scope) {
-
-		StatementMatcher.StableRandomVariableProvider stableRandomVariableProvider = new StatementMatcher.StableRandomVariableProvider();
-
-		String targetVarPrefix = "target_";
-
-		EffectiveTarget effectiveTarget = targetChain.getEffectiveTarget(targetVarPrefix, scope, connectionsGroup.getRdfsSubClassOfReasoner());
-		String query = effectiveTarget.getQuery(false);
-
-		StatementMatcher.Variable value;
-
-		if (scope == Scope.nodeShape) {
-
-			value = null;
-
-			query += getSparqlFilter(negatePlan, effectiveTarget.getTargetVar());
-
-		} else {
-			value = new StatementMatcher.Variable("value");
-
-			String pathQuery = targetChain.getPath().map(p -> p.getTargetQueryFragment(effectiveTarget.getTargetVar(), value, connectionsGroup.getRdfsSubClassOfReasoner(), stableRandomVariableProvider)).orElseThrow(IllegalStateException::new);
-
-			query += pathQuery;
-			query += getSparqlFilter(negatePlan, value);
-		}
-
-		List<StatementMatcher.Variable> allTargetVariables = effectiveTarget.getAllTargetVariables();
-
-		return new ValidationQuery(query, allTargetVariables, value, scope, getConstraintComponent(), null, null);
-
-	}
-
-	private String getSparqlFilter(boolean negatePlan, StatementMatcher.Variable variable) {
-		// We use BIND and COALESCE because the filter expression could cause an error and the SHACL spec implicitly
-		// says that values that cause errors are in violation of the constraint.
-
-		assert !negatePlan : "This code has not been tested with negated plans! Should be still coalesce to true?";
-
-		String tempVar = "?" + uuid + counter.incrementAndGet();
-
-		return String.join("\n", "", "BIND((" + getSparqlFilterExpression(variable.getName(), negatePlan) + ") as " + tempVar + ")", "FILTER(COALESCE(" + tempVar + ", true))");
-	}
-
-	/**
-	 * Simple constraints need only implement this method to support SPARQL based validation. The returned filter body
-	 * should evaluate to true for values that fail validation, unless negated==true. If the filter condition throws an
-	 * error (a SPARQL runtime error, not Java error) then the error will be caught and coalesced to `true`.
-	 *
-	 * @param varName
-	 * @param negated
-	 * @return a string that is the body of a SPARQL filter
-	 */
-	abstract String getSparqlFilterExpression(String varName, boolean negated);
-
 	private PlanNode getFilterAttacherWithNegation(boolean negatePlan, PlanNode allTargets) {
 		if (negatePlan) {
 			allTargets = getFilterAttacher().apply(allTargets).getTrueNode(UnBufferedPlanNode.class);
@@ -354,11 +295,9 @@
 	@Override
 	public PlanNode getAllTargetsPlan(ConnectionsGroup connectionsGroup, Resource[] dataGraph, Scope scope) {
 		if (scope == Scope.propertyShape) {
-<<<<<<< HEAD
-			PlanNode allTargetsPlan = getTargetChain().getEffectiveTarget("target_", Scope.nodeShape, connectionsGroup.getRdfsSubClassOfReasoner()).getPlanNode(connectionsGroup, Scope.nodeShape, true, null);
-=======
-			PlanNode allTargetsPlan = getTargetChain().getEffectiveTarget("target_", Scope.nodeShape, connectionsGroup.getRdfsSubClassOfReasoner()).getPlanNode(connectionsGroup, dataGraph, Scope.nodeShape, true, null);
->>>>>>> 9f4ff695
+			PlanNode allTargetsPlan = getTargetChain()
+					.getEffectiveTarget("target_", Scope.nodeShape, connectionsGroup.getRdfsSubClassOfReasoner())
+					.getPlanNode(connectionsGroup, dataGraph, Scope.nodeShape, true, null);
 
 			return Unique.getInstance(new ShiftToPropertyShape(allTargetsPlan), true);
 		}
