/*******************************************************************************
 * .Copyright (c) 2020 Eclipse RDF4J contributors.
 * All rights reserved. This program and the accompanying materials
 * are made available under the terms of the Eclipse Distribution License v1.0
 * which accompanies this distribution, and is available at
 * http://www.eclipse.org/org/documents/edl-v10.php.
 *******************************************************************************/

package org.eclipse.rdf4j.sail.shacl.ast.planNodes;

import org.apache.commons.text.StringEscapeUtils;
import org.eclipse.rdf4j.common.iteration.CloseableIteration;
<<<<<<< HEAD
import org.eclipse.rdf4j.model.ValueFactory;
=======
import org.eclipse.rdf4j.model.Resource;
>>>>>>> 9f4ff695
import org.eclipse.rdf4j.query.BindingSet;
import org.eclipse.rdf4j.query.Dataset;
import org.eclipse.rdf4j.query.MalformedQueryException;
import org.eclipse.rdf4j.query.QueryEvaluationException;
import org.eclipse.rdf4j.query.QueryLanguage;
import org.eclipse.rdf4j.query.algebra.BindingSetAssignment;
import org.eclipse.rdf4j.query.algebra.helpers.AbstractQueryModelVisitor;
import org.eclipse.rdf4j.query.impl.EmptyBindingSet;
import org.eclipse.rdf4j.query.parser.ParsedQuery;
import org.eclipse.rdf4j.query.parser.QueryParserFactory;
import org.eclipse.rdf4j.query.parser.QueryParserRegistry;
import org.eclipse.rdf4j.sail.SailConnection;
import org.eclipse.rdf4j.sail.SailException;
import org.eclipse.rdf4j.sail.memory.MemoryStoreConnection;
import org.eclipse.rdf4j.sail.shacl.ast.StatementMatcher;
import org.eclipse.rdf4j.sail.shacl.ast.constraintcomponents.AbstractConstraintComponent;
import org.eclipse.rdf4j.sail.shacl.ast.constraintcomponents.ConstraintComponent;
import org.eclipse.rdf4j.sail.shacl.ast.targets.EffectiveTarget;
import org.slf4j.Logger;
import org.slf4j.LoggerFactory;

import java.util.ArrayList;
import java.util.HashSet;
import java.util.List;
import java.util.Objects;
import java.util.Set;
import java.util.function.Function;
import java.util.stream.Collectors;

import static java.util.stream.Collectors.toCollection;

/**
 * Takes a plan node as a source and for each tuple in the source it will build a BindingSet from the vars and the tuple
 * and inject it into the query
 *
 * @author Håvard Ottestad
 */
public class BindSelect implements PlanNode {

	private static final Logger logger = LoggerFactory.getLogger(BindSelect.class);

	private final SailConnection connection;
<<<<<<< HEAD
	private final ValueFactory valueFactory;
=======
	private final Dataset dataset;
>>>>>>> 9f4ff695
	private final Function<BindingSet, ValidationTuple> mapper;

	private final String query;
	private final List<StatementMatcher.Variable> vars;
	private final int bulkSize;
	private final PlanNode source;
	private final EffectiveTarget.Extend direction;
	private final boolean includePropertyShapeValues;
	private final List<String> varNames;
	private final ConstraintComponent.Scope scope;
	private StackTraceElement[] stackTrace;
	private boolean printed = false;
	private ValidationExecutionLogger validationExecutionLogger;

<<<<<<< HEAD
	public BindSelect(SailConnection connection, ValueFactory valueFactory, String query, List<StatementMatcher.Variable> vars, PlanNode source, List<String> varNames, ConstraintComponent.Scope scope, int bulkSize, EffectiveTarget.Extend direction, boolean includePropertyShapeValues) {
		this.connection = connection;
		this.valueFactory = valueFactory;
		this.mapper = (bindingSet) -> new ValidationTuple(bindingSet, varNames, scope, includePropertyShapeValues);
=======
	public BindSelect(SailConnection connection, Resource[] dataGraph, String query, List<StatementMatcher.Variable> vars, PlanNode source, List<String> varNames, ConstraintComponent.Scope scope, int bulkSize, EffectiveTarget.Extend direction, boolean includePropertyShapeValues) {
		this.connection = connection;
		this.mapper = (bindingSet) -> new ValidationTuple(bindingSet, varNames, scope, includePropertyShapeValues, dataGraph);
>>>>>>> 9f4ff695
		this.varNames = varNames;
		this.scope = scope;
		this.vars = vars;
		this.bulkSize = bulkSize;
		this.source = PlanNodeHelper.handleSorting(this, source);

		if (query.trim().equals("")) {
			throw new IllegalStateException();
		}

		this.query = query;
		this.direction = direction;
		this.includePropertyShapeValues = includePropertyShapeValues;

		dataset = PlanNodeHelper.asDefaultGraphDataset(dataGraph);

		// this.stackTrace = Thread.currentThread().getStackTrace();

	}

	private void updateQuery(ParsedQuery parsedQuery, List<BindingSet> newBindindingset, int expectedSize) {
		try {

			parsedQuery.getTupleExpr().visit(new AbstractQueryModelVisitor<Exception>() {
				@Override
				public void meet(BindingSetAssignment node) throws Exception {
					Set<String> bindingNames = node.getBindingNames();
					if (bindingNames.size() == expectedSize) { // TODO consider checking if bindingnames is
						// equal to
						// vars
						node.setBindingSets(newBindindingset);
					}
					super.meet(node);
				}

			});
		} catch (Exception e) {
			throw new RuntimeException(e);
		}
	}

	@Override
	public CloseableIteration<? extends ValidationTuple, SailException> iterator() {
		return new LoggingCloseableIteration(this, validationExecutionLogger) {

			CloseableIteration<? extends BindingSet, QueryEvaluationException> bindingSet;

			final CloseableIteration<? extends ValidationTuple, SailException> iterator = source.iterator();
			List<ValidationTuple> bulk = new ArrayList<>(bulkSize);

			ParsedQuery parsedQuery = null;

			public void calculateNext() {

				while (bindingSet == null || !bindingSet.hasNext()) {

					if (bindingSet != null) {
						bindingSet.close();
					}

					if (bulk.isEmpty() && !iterator.hasNext()) {
						return;
					}

					ValidationTuple next;
					if (bulk.isEmpty()) {
						next = iterator.next();
						bulk.add(next);
					} else {
						next = bulk.get(0);
					}

					if (includePropertyShapeValues) {
						assert next.getScope() == ConstraintComponent.Scope.propertyShape;
						assert next.hasValue();
					}

					int targetChainSize;
					if (includePropertyShapeValues || next.getScope() != ConstraintComponent.Scope.propertyShape) {
						targetChainSize = next.getFullChainSize(true);
					} else {
						targetChainSize = next.getFullChainSize(includePropertyShapeValues);
					}

					if (parsedQuery == null) {
						parsedQuery = getParsedQuery(targetChainSize, valueFactory);
					}

					while (bulk.size() < bulkSize && iterator.hasNext()) {
						bulk.add(iterator.next());
					}

					List<String> varNames;

					if (direction == EffectiveTarget.Extend.right) {
						varNames = vars.stream().limit(targetChainSize).map(StatementMatcher.Variable::getName).collect(Collectors.toList());
					} else {
						varNames = vars.stream().skip(vars.size() - targetChainSize).map(StatementMatcher.Variable::getName).collect(Collectors.toList());
					}

					Set<String> varNamesSet = new HashSet<>(varNames);

					List<BindingSet> bindingSets = bulk.stream().filter(t -> {
						int temp;
						if (includePropertyShapeValues || t.getScope() != ConstraintComponent.Scope.propertyShape) {
							temp = t.getFullChainSize(true);
						} else {
							temp = t.getFullChainSize(includePropertyShapeValues);
						}

						return temp == targetChainSize;
					}).map(t -> new SimpleBindingSet(varNamesSet, varNames, t.getTargetChain(includePropertyShapeValues))).collect(Collectors.toList());

					bulk = bulk.stream().filter(t -> {
						int temp;
						if (includePropertyShapeValues || t.getScope() != ConstraintComponent.Scope.propertyShape) {
							temp = t.getFullChainSize(true);
						} else {
							temp = t.getFullChainSize(includePropertyShapeValues);
						}

						return temp != targetChainSize;
					}).collect(toCollection(ArrayList::new));

					updateQuery(parsedQuery, bindingSets, targetChainSize);

<<<<<<< HEAD
					bindingSet = connection.evaluate(parsedQuery.getTupleExpr(), parsedQuery.getDataset(), EmptyBindingSet.getInstance(), true);
=======
					bindingSet = connection.evaluate(parsedQuery.getTupleExpr(), dataset, EmptyBindingSet.getInstance(), true);
>>>>>>> 9f4ff695
				}
			}

			@Override
			public void localClose() throws SailException {
				try {
					try {
						bulk = null;
						parsedQuery = null;
						assert !iterator.hasNext();
					} finally {
						iterator.close();
					}
				} finally {
					if (bindingSet != null) {
						bindingSet.close();
					}
				}
			}

			@Override
			protected boolean localHasNext() throws SailException {
				calculateNext();
				return bindingSet != null && bindingSet.hasNext();
			}

			@Override
			protected ValidationTuple loggingNext() throws SailException {
				calculateNext();
				return mapper.apply(bindingSet.next());
			}

		};
	}

	private ParsedQuery getParsedQuery(int targetChainSize, ValueFactory valueFactory) {

		StringBuilder values = new StringBuilder("\nVALUES( ");
		if (direction == EffectiveTarget.Extend.right) {

			for (int i = 0; i < targetChainSize; i++) {
				values.append("?").append(vars.get(i).getName()).append(" ");
			}
		} else if (direction == EffectiveTarget.Extend.left) {
			for (int i = vars.size() - targetChainSize; i < vars.size(); i++) {
				values.append("?").append(vars.get(i).getName()).append(" ");
			}

		} else {
			throw new IllegalStateException("Unknown direction: " + direction);
		}

		values.append("){}\n");

		String query = BindSelect.this.query;

		query = query.replace(AbstractConstraintComponent.VALUES_INJECTION_POINT, values.toString());
		query = "select * where { " + values + query + "\n}";

		QueryParserFactory queryParserFactory = QueryParserRegistry.getInstance().get(QueryLanguage.SPARQL).get();
		ParsedQuery parsedQuery;
		try {
			parsedQuery = queryParserFactory.getParser().parseQuery(query, null, valueFactory);

		} catch (MalformedQueryException e) {
			logger.error("Malformed query: \n{}", query);
			throw e;
		}
		return parsedQuery;
	}

	@Override
	public int depth() {
		return 0;
	}

	@Override
	public void getPlanAsGraphvizDot(StringBuilder stringBuilder) {
		if (printed) {
			return;
		}
		printed = true;
		stringBuilder.append(getId() + " [label=\"" + StringEscapeUtils.escapeJava(this.toString()) + "\"];").append("\n");

		// added/removed connections are always newly minted per plan node, so we instead need to compare the underlying
		// sail
		if (connection instanceof MemoryStoreConnection) {
			stringBuilder.append(System.identityHashCode(((MemoryStoreConnection) connection).getSail()) + " -> " + getId()).append("\n");
		} else {
			stringBuilder.append(System.identityHashCode(connection) + " -> " + getId()).append("\n");
		}

	}

	@Override
	public String getId() {
		return System.identityHashCode(this) + "";
	}

	@Override
	public void receiveLogger(ValidationExecutionLogger validationExecutionLogger) {
		this.validationExecutionLogger = validationExecutionLogger;
		source.receiveLogger(validationExecutionLogger);
	}

	@Override
	public boolean producesSorted() {
		return false;
	}

	@Override
	public boolean requiresSorted() {
		return true;
	}

	@Override
	public boolean equals(Object o) {
		if (this == o) {
			return true;
		}
		if (o == null || getClass() != o.getClass()) {
			return false;
		}
		BindSelect that = (BindSelect) o;

		// added/removed connections are always newly minted per plan node, so we instead need to compare the underlying
		// sail
		if (connection instanceof MemoryStoreConnection && that.connection instanceof MemoryStoreConnection) {
<<<<<<< HEAD
			return bulkSize == that.bulkSize && includePropertyShapeValues == that.includePropertyShapeValues && ((MemoryStoreConnection) connection).getSail().equals(((MemoryStoreConnection) that.connection).getSail()) && varNames.equals(that.varNames) && scope.equals(that.scope) && query.equals(that.query) && vars.equals(that.vars) && source.equals(that.source) && direction == that.direction;
		} else {
			return bulkSize == that.bulkSize && includePropertyShapeValues == that.includePropertyShapeValues && connection.equals(that.connection) && varNames.equals(that.varNames) && scope.equals(that.scope) && query.equals(that.query) && vars.equals(that.vars) && source.equals(that.source) && direction == that.direction;
=======
			return bulkSize == that.bulkSize && includePropertyShapeValues == that.includePropertyShapeValues && ((MemoryStoreConnection) connection).getSail().equals(((MemoryStoreConnection) that.connection).getSail()) && varNames.equals(that.varNames) && scope.equals(that.scope) && query.equals(that.query) && vars.equals(that.vars) && source.equals(that.source) && Objects.equals(dataset, that.dataset) && direction == that.direction;
		} else {
			return bulkSize == that.bulkSize && includePropertyShapeValues == that.includePropertyShapeValues && connection.equals(that.connection) && varNames.equals(that.varNames) && scope.equals(that.scope) && query.equals(that.query) && vars.equals(that.vars) && source.equals(that.source) && Objects.equals(dataset, that.dataset) && direction == that.direction;
>>>>>>> 9f4ff695
		}

	}

	@Override
	public int hashCode() {
		// added/removed connections are always newly minted per plan node, so we instead need to compare the underlying
		// sail
		if (connection instanceof MemoryStoreConnection) {
<<<<<<< HEAD
			return Objects.hash(((MemoryStoreConnection) connection).getSail(), varNames, scope, query, vars, bulkSize, source, direction, includePropertyShapeValues);
		} else {
			return Objects.hash(connection, varNames, scope, query, vars, bulkSize, source, direction, includePropertyShapeValues);
=======
			return Objects.hash(((MemoryStoreConnection) connection).getSail(), varNames, scope, query, vars, bulkSize, source, direction, includePropertyShapeValues, dataset);
		} else {
			return Objects.hash(connection, varNames, scope, query, vars, bulkSize, source, direction, includePropertyShapeValues, dataset);
>>>>>>> 9f4ff695
		}
	}

	@Override
	public String toString() {
		return "BindSelect{" + "query='" + query.replace("\n", "\t") + '\'' + ", vars=" + vars + ", bulkSize=" + bulkSize + ", source=" + source + ", direction=" + direction + ", includePropertyShapeValues=" + includePropertyShapeValues + ", varNames=" + varNames + ", scope=" + scope + '}';
	}

}<|MERGE_RESOLUTION|>--- conflicted
+++ resolved
@@ -8,13 +8,20 @@
 
 package org.eclipse.rdf4j.sail.shacl.ast.planNodes;
 
+import static java.util.stream.Collectors.toCollection;
+
+import java.util.ArrayList;
+import java.util.HashSet;
+import java.util.List;
+import java.util.Objects;
+import java.util.Set;
+import java.util.function.Function;
+import java.util.stream.Collectors;
+
 import org.apache.commons.text.StringEscapeUtils;
 import org.eclipse.rdf4j.common.iteration.CloseableIteration;
-<<<<<<< HEAD
+import org.eclipse.rdf4j.model.Resource;
 import org.eclipse.rdf4j.model.ValueFactory;
-=======
-import org.eclipse.rdf4j.model.Resource;
->>>>>>> 9f4ff695
 import org.eclipse.rdf4j.query.BindingSet;
 import org.eclipse.rdf4j.query.Dataset;
 import org.eclipse.rdf4j.query.MalformedQueryException;
@@ -36,16 +43,6 @@
 import org.slf4j.Logger;
 import org.slf4j.LoggerFactory;
 
-import java.util.ArrayList;
-import java.util.HashSet;
-import java.util.List;
-import java.util.Objects;
-import java.util.Set;
-import java.util.function.Function;
-import java.util.stream.Collectors;
-
-import static java.util.stream.Collectors.toCollection;
-
 /**
  * Takes a plan node as a source and for each tuple in the source it will build a BindingSet from the vars and the tuple
  * and inject it into the query
@@ -57,11 +54,8 @@
 	private static final Logger logger = LoggerFactory.getLogger(BindSelect.class);
 
 	private final SailConnection connection;
-<<<<<<< HEAD
 	private final ValueFactory valueFactory;
-=======
 	private final Dataset dataset;
->>>>>>> 9f4ff695
 	private final Function<BindingSet, ValidationTuple> mapper;
 
 	private final String query;
@@ -76,16 +70,14 @@
 	private boolean printed = false;
 	private ValidationExecutionLogger validationExecutionLogger;
 
-<<<<<<< HEAD
-	public BindSelect(SailConnection connection, ValueFactory valueFactory, String query, List<StatementMatcher.Variable> vars, PlanNode source, List<String> varNames, ConstraintComponent.Scope scope, int bulkSize, EffectiveTarget.Extend direction, boolean includePropertyShapeValues) {
+	public BindSelect(SailConnection connection, ValueFactory valueFactory, Resource[] dataGraph, String query,
+			List<StatementMatcher.Variable> vars, PlanNode source, List<String> varNames,
+			ConstraintComponent.Scope scope, int bulkSize, EffectiveTarget.Extend direction,
+			boolean includePropertyShapeValues) {
 		this.connection = connection;
 		this.valueFactory = valueFactory;
-		this.mapper = (bindingSet) -> new ValidationTuple(bindingSet, varNames, scope, includePropertyShapeValues);
-=======
-	public BindSelect(SailConnection connection, Resource[] dataGraph, String query, List<StatementMatcher.Variable> vars, PlanNode source, List<String> varNames, ConstraintComponent.Scope scope, int bulkSize, EffectiveTarget.Extend direction, boolean includePropertyShapeValues) {
-		this.connection = connection;
-		this.mapper = (bindingSet) -> new ValidationTuple(bindingSet, varNames, scope, includePropertyShapeValues, dataGraph);
->>>>>>> 9f4ff695
+		this.mapper = (bindingSet) -> new ValidationTuple(bindingSet, varNames, scope, includePropertyShapeValues,
+				dataGraph);
 		this.varNames = varNames;
 		this.scope = scope;
 		this.vars = vars;
@@ -181,9 +173,15 @@
 					List<String> varNames;
 
 					if (direction == EffectiveTarget.Extend.right) {
-						varNames = vars.stream().limit(targetChainSize).map(StatementMatcher.Variable::getName).collect(Collectors.toList());
+						varNames = vars.stream()
+								.limit(targetChainSize)
+								.map(StatementMatcher.Variable::getName)
+								.collect(Collectors.toList());
 					} else {
-						varNames = vars.stream().skip(vars.size() - targetChainSize).map(StatementMatcher.Variable::getName).collect(Collectors.toList());
+						varNames = vars.stream()
+								.skip(vars.size() - targetChainSize)
+								.map(StatementMatcher.Variable::getName)
+								.collect(Collectors.toList());
 					}
 
 					Set<String> varNamesSet = new HashSet<>(varNames);
@@ -197,7 +195,10 @@
 						}
 
 						return temp == targetChainSize;
-					}).map(t -> new SimpleBindingSet(varNamesSet, varNames, t.getTargetChain(includePropertyShapeValues))).collect(Collectors.toList());
+					})
+							.map(t -> new SimpleBindingSet(varNamesSet, varNames,
+									t.getTargetChain(includePropertyShapeValues)))
+							.collect(Collectors.toList());
 
 					bulk = bulk.stream().filter(t -> {
 						int temp;
@@ -212,11 +213,8 @@
 
 					updateQuery(parsedQuery, bindingSets, targetChainSize);
 
-<<<<<<< HEAD
-					bindingSet = connection.evaluate(parsedQuery.getTupleExpr(), parsedQuery.getDataset(), EmptyBindingSet.getInstance(), true);
-=======
-					bindingSet = connection.evaluate(parsedQuery.getTupleExpr(), dataset, EmptyBindingSet.getInstance(), true);
->>>>>>> 9f4ff695
+					bindingSet = connection.evaluate(parsedQuery.getTupleExpr(), dataset, EmptyBindingSet.getInstance(),
+							true);
 				}
 			}
 
@@ -299,12 +297,15 @@
 			return;
 		}
 		printed = true;
-		stringBuilder.append(getId() + " [label=\"" + StringEscapeUtils.escapeJava(this.toString()) + "\"];").append("\n");
+		stringBuilder.append(getId() + " [label=\"" + StringEscapeUtils.escapeJava(this.toString()) + "\"];")
+				.append("\n");
 
 		// added/removed connections are always newly minted per plan node, so we instead need to compare the underlying
 		// sail
 		if (connection instanceof MemoryStoreConnection) {
-			stringBuilder.append(System.identityHashCode(((MemoryStoreConnection) connection).getSail()) + " -> " + getId()).append("\n");
+			stringBuilder
+					.append(System.identityHashCode(((MemoryStoreConnection) connection).getSail()) + " -> " + getId())
+					.append("\n");
 		} else {
 			stringBuilder.append(System.identityHashCode(connection) + " -> " + getId()).append("\n");
 		}
@@ -345,15 +346,17 @@
 		// added/removed connections are always newly minted per plan node, so we instead need to compare the underlying
 		// sail
 		if (connection instanceof MemoryStoreConnection && that.connection instanceof MemoryStoreConnection) {
-<<<<<<< HEAD
-			return bulkSize == that.bulkSize && includePropertyShapeValues == that.includePropertyShapeValues && ((MemoryStoreConnection) connection).getSail().equals(((MemoryStoreConnection) that.connection).getSail()) && varNames.equals(that.varNames) && scope.equals(that.scope) && query.equals(that.query) && vars.equals(that.vars) && source.equals(that.source) && direction == that.direction;
+			return bulkSize == that.bulkSize && includePropertyShapeValues == that.includePropertyShapeValues
+					&& ((MemoryStoreConnection) connection).getSail()
+							.equals(((MemoryStoreConnection) that.connection).getSail())
+					&& varNames.equals(that.varNames) && scope.equals(that.scope) && query.equals(that.query)
+					&& vars.equals(that.vars) && source.equals(that.source) && Objects.equals(dataset, that.dataset)
+					&& direction == that.direction;
 		} else {
-			return bulkSize == that.bulkSize && includePropertyShapeValues == that.includePropertyShapeValues && connection.equals(that.connection) && varNames.equals(that.varNames) && scope.equals(that.scope) && query.equals(that.query) && vars.equals(that.vars) && source.equals(that.source) && direction == that.direction;
-=======
-			return bulkSize == that.bulkSize && includePropertyShapeValues == that.includePropertyShapeValues && ((MemoryStoreConnection) connection).getSail().equals(((MemoryStoreConnection) that.connection).getSail()) && varNames.equals(that.varNames) && scope.equals(that.scope) && query.equals(that.query) && vars.equals(that.vars) && source.equals(that.source) && Objects.equals(dataset, that.dataset) && direction == that.direction;
-		} else {
-			return bulkSize == that.bulkSize && includePropertyShapeValues == that.includePropertyShapeValues && connection.equals(that.connection) && varNames.equals(that.varNames) && scope.equals(that.scope) && query.equals(that.query) && vars.equals(that.vars) && source.equals(that.source) && Objects.equals(dataset, that.dataset) && direction == that.direction;
->>>>>>> 9f4ff695
+			return bulkSize == that.bulkSize && includePropertyShapeValues == that.includePropertyShapeValues
+					&& connection.equals(that.connection) && varNames.equals(that.varNames) && scope.equals(that.scope)
+					&& query.equals(that.query) && vars.equals(that.vars) && source.equals(that.source)
+					&& Objects.equals(dataset, that.dataset) && direction == that.direction;
 		}
 
 	}
@@ -363,21 +366,19 @@
 		// added/removed connections are always newly minted per plan node, so we instead need to compare the underlying
 		// sail
 		if (connection instanceof MemoryStoreConnection) {
-<<<<<<< HEAD
-			return Objects.hash(((MemoryStoreConnection) connection).getSail(), varNames, scope, query, vars, bulkSize, source, direction, includePropertyShapeValues);
+			return Objects.hash(((MemoryStoreConnection) connection).getSail(), varNames, scope, query, vars, bulkSize,
+					source, direction, includePropertyShapeValues, dataset);
 		} else {
-			return Objects.hash(connection, varNames, scope, query, vars, bulkSize, source, direction, includePropertyShapeValues);
-=======
-			return Objects.hash(((MemoryStoreConnection) connection).getSail(), varNames, scope, query, vars, bulkSize, source, direction, includePropertyShapeValues, dataset);
-		} else {
-			return Objects.hash(connection, varNames, scope, query, vars, bulkSize, source, direction, includePropertyShapeValues, dataset);
->>>>>>> 9f4ff695
+			return Objects.hash(connection, varNames, scope, query, vars, bulkSize, source, direction,
+					includePropertyShapeValues, dataset);
 		}
 	}
 
 	@Override
 	public String toString() {
-		return "BindSelect{" + "query='" + query.replace("\n", "\t") + '\'' + ", vars=" + vars + ", bulkSize=" + bulkSize + ", source=" + source + ", direction=" + direction + ", includePropertyShapeValues=" + includePropertyShapeValues + ", varNames=" + varNames + ", scope=" + scope + '}';
+		return "BindSelect{" + "query='" + query.replace("\n", "\t") + '\'' + ", vars=" + vars + ", bulkSize="
+				+ bulkSize + ", source=" + source + ", direction=" + direction + ", includePropertyShapeValues="
+				+ includePropertyShapeValues + ", varNames=" + varNames + ", scope=" + scope + '}';
 	}
 
 }