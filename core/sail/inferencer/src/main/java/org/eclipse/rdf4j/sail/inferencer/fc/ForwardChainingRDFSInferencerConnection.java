/*******************************************************************************
 * Copyright (c) 2015 Eclipse RDF4J contributors, Aduna, and others.
 * All rights reserved. This program and the accompanying materials
 * are made available under the terms of the Eclipse Distribution License v1.0
 * which accompanies this distribution, and is available at
 * http://www.eclipse.org/org/documents/edl-v10.php.
 *******************************************************************************/
package org.eclipse.rdf4j.sail.inferencer.fc;

import org.eclipse.rdf4j.common.iteration.CloseableIteration;
import org.eclipse.rdf4j.common.text.ASCIIUtil;
import org.eclipse.rdf4j.model.IRI;
import org.eclipse.rdf4j.model.Model;
import org.eclipse.rdf4j.model.Resource;
import org.eclipse.rdf4j.model.Statement;
import org.eclipse.rdf4j.model.Value;
import org.eclipse.rdf4j.model.impl.DynamicModelFactory;
import org.eclipse.rdf4j.model.vocabulary.RDF;
import org.eclipse.rdf4j.model.vocabulary.RDFS;
import org.eclipse.rdf4j.sail.Sail;
import org.eclipse.rdf4j.sail.SailException;
import org.eclipse.rdf4j.sail.inferencer.InferencerConnection;
import org.slf4j.Logger;
import org.slf4j.LoggerFactory;

/**
 * Forward-chaining RDF Schema inferencer, using the rules from the
 * <a href="http://www.w3.org/TR/2004/REC-rdf-mt-20040210/">RDF Semantics Recommendation (10 February 2004)</a>. This
 * inferencer can be used to add RDF Schema semantics to any Sail that returns {@link InferencerConnection}s from their
 * {@link Sail#getConnection()} method.
 *
 * @deprecated since 2.5. This inferencer implementation will be phased out. Consider switching to the
 *             {@link SchemaCachingRDFSInferencer} instead.
 */
@Deprecated
class ForwardChainingRDFSInferencerConnection extends AbstractForwardChainingInferencerConnection {

	static private final Logger logger = LoggerFactory.getLogger(ForwardChainingRDFSInferencerConnection.class);

	/*-----------*
	 * Variables *
	 *-----------*/

	private Model newThisIteration;

	/**
	 * Flags indicating which rules should be evaluated.
	 */
	private final boolean[] checkRule = new boolean[RDFSRules.RULECOUNT];

	/**
	 * Flags indicating which rules should be evaluated next iteration.
	 */
	private final boolean[] checkRuleNextIter = new boolean[RDFSRules.RULECOUNT];

	/**
	 * The number of inferred statements per rule.
	 */
	private final int[] ruleCount = new int[RDFSRules.RULECOUNT];

	/*--------------*
	 * Constructors *
	 *--------------*/

	public ForwardChainingRDFSInferencerConnection(Sail sail, InferencerConnection con) {
		super(sail, con);
	}

	/*---------*
	 * Methods *
	 *---------*/

	// Called by base sail
	@Override
	protected Model createModel() {
		return new DynamicModelFactory().createEmptyModel();
	}

	/**
	 * Adds all basic set of axiom statements from which the complete set can be inferred to the underlying Sail.
	 */
	@Override
	protected void addAxiomStatements() throws SailException {
		logger.debug("Inserting axiom statements");

		// RDF axiomatic triples (from RDF Semantics, section 3.1):

		addInferredStatement(RDF.TYPE, RDF.TYPE, RDF.PROPERTY);
		addInferredStatement(RDF.SUBJECT, RDF.TYPE, RDF.PROPERTY);
		addInferredStatement(RDF.PREDICATE, RDF.TYPE, RDF.PROPERTY);
		addInferredStatement(RDF.OBJECT, RDF.TYPE, RDF.PROPERTY);

		addInferredStatement(RDF.FIRST, RDF.TYPE, RDF.PROPERTY);
		addInferredStatement(RDF.REST, RDF.TYPE, RDF.PROPERTY);
		addInferredStatement(RDF.VALUE, RDF.TYPE, RDF.PROPERTY);

		addInferredStatement(RDF.NIL, RDF.TYPE, RDF.LIST);

		// RDFS axiomatic triples (from RDF Semantics, section 4.1):

		addInferredStatement(RDF.TYPE, RDFS.DOMAIN, RDFS.RESOURCE);
		addInferredStatement(RDFS.DOMAIN, RDFS.DOMAIN, RDF.PROPERTY);
		addInferredStatement(RDFS.RANGE, RDFS.DOMAIN, RDF.PROPERTY);
		addInferredStatement(RDFS.SUBPROPERTYOF, RDFS.DOMAIN, RDF.PROPERTY);
		addInferredStatement(RDFS.SUBCLASSOF, RDFS.DOMAIN, RDFS.CLASS);
		addInferredStatement(RDF.SUBJECT, RDFS.DOMAIN, RDF.STATEMENT);
		addInferredStatement(RDF.PREDICATE, RDFS.DOMAIN, RDF.STATEMENT);
		addInferredStatement(RDF.OBJECT, RDFS.DOMAIN, RDF.STATEMENT);
		addInferredStatement(RDFS.MEMBER, RDFS.DOMAIN, RDFS.RESOURCE);
		addInferredStatement(RDF.FIRST, RDFS.DOMAIN, RDF.LIST);
		addInferredStatement(RDF.REST, RDFS.DOMAIN, RDF.LIST);
		addInferredStatement(RDFS.SEEALSO, RDFS.DOMAIN, RDFS.RESOURCE);
		addInferredStatement(RDFS.ISDEFINEDBY, RDFS.DOMAIN, RDFS.RESOURCE);
		addInferredStatement(RDFS.COMMENT, RDFS.DOMAIN, RDFS.RESOURCE);
		addInferredStatement(RDFS.LABEL, RDFS.DOMAIN, RDFS.RESOURCE);
		addInferredStatement(RDF.VALUE, RDFS.DOMAIN, RDFS.RESOURCE);

		addInferredStatement(RDF.TYPE, RDFS.RANGE, RDFS.CLASS);
		addInferredStatement(RDFS.DOMAIN, RDFS.RANGE, RDFS.CLASS);
		addInferredStatement(RDFS.RANGE, RDFS.RANGE, RDFS.CLASS);
		addInferredStatement(RDFS.SUBPROPERTYOF, RDFS.RANGE, RDF.PROPERTY);
		addInferredStatement(RDFS.SUBCLASSOF, RDFS.RANGE, RDFS.CLASS);
		addInferredStatement(RDF.SUBJECT, RDFS.RANGE, RDFS.RESOURCE);
		addInferredStatement(RDF.PREDICATE, RDFS.RANGE, RDFS.RESOURCE);
		addInferredStatement(RDF.OBJECT, RDFS.RANGE, RDFS.RESOURCE);
		addInferredStatement(RDFS.MEMBER, RDFS.RANGE, RDFS.RESOURCE);
		addInferredStatement(RDF.FIRST, RDFS.RANGE, RDFS.RESOURCE);
		addInferredStatement(RDF.REST, RDFS.RANGE, RDF.LIST);
		addInferredStatement(RDFS.SEEALSO, RDFS.RANGE, RDFS.RESOURCE);
		addInferredStatement(RDFS.ISDEFINEDBY, RDFS.RANGE, RDFS.RESOURCE);
		addInferredStatement(RDFS.COMMENT, RDFS.RANGE, RDFS.LITERAL);
		addInferredStatement(RDFS.LABEL, RDFS.RANGE, RDFS.LITERAL);
		addInferredStatement(RDF.VALUE, RDFS.RANGE, RDFS.RESOURCE);

		addInferredStatement(RDF.ALT, RDFS.SUBCLASSOF, RDFS.CONTAINER);
		addInferredStatement(RDF.BAG, RDFS.SUBCLASSOF, RDFS.CONTAINER);
		addInferredStatement(RDF.SEQ, RDFS.SUBCLASSOF, RDFS.CONTAINER);
		addInferredStatement(RDFS.CONTAINERMEMBERSHIPPROPERTY, RDFS.SUBCLASSOF, RDF.PROPERTY);

		addInferredStatement(RDFS.ISDEFINEDBY, RDFS.SUBPROPERTYOF, RDFS.SEEALSO);

		addInferredStatement(RDF.XMLLITERAL, RDF.TYPE, RDFS.DATATYPE);
		addInferredStatement(RDF.XMLLITERAL, RDFS.SUBCLASSOF, RDFS.LITERAL);
		addInferredStatement(RDFS.DATATYPE, RDFS.SUBCLASSOF, RDFS.CLASS);
	}

	@Override
	protected void doInferencing() throws SailException {
		// All rules need to be checked:
		for (int i = 0; i < RDFSRules.RULECOUNT; i++) {
			ruleCount[i] = 0;
			checkRuleNextIter[i] = true;
		}

		super.doInferencing();

		// Print some statistics
		logger.debug("---RdfMTInferencer statistics:---");
		logger.debug("total statements inferred = " + totalInferred);
		for (int i = 0; i < RDFSRules.RULECOUNT; i++) {
			logger.debug("rule " + RDFSRules.RULENAMES[i] + ":\t#inferred=" + ruleCount[i]);
		}
		logger.debug("---end of statistics:---");
	}

	@Override
	protected int applyRules(Model iteration) throws SailException {
		newThisIteration = iteration;
		int nofInferred = 0;
		nofInferred += applyRule(RDFSRules.Rdf1);
		nofInferred += applyRule(RDFSRules.Rdfs2_1);
		nofInferred += applyRule(RDFSRules.Rdfs2_2);
		nofInferred += applyRule(RDFSRules.Rdfs3_1);
		nofInferred += applyRule(RDFSRules.Rdfs3_2);
		nofInferred += applyRule(RDFSRules.Rdfs4a);
		nofInferred += applyRule(RDFSRules.Rdfs4b);
		nofInferred += applyRule(RDFSRules.Rdfs5_1);
		nofInferred += applyRule(RDFSRules.Rdfs5_2);
		nofInferred += applyRule(RDFSRules.Rdfs6);
		nofInferred += applyRule(RDFSRules.Rdfs7_1);
		nofInferred += applyRule(RDFSRules.Rdfs7_2);
		nofInferred += applyRule(RDFSRules.Rdfs8);
		nofInferred += applyRule(RDFSRules.Rdfs9_1);
		nofInferred += applyRule(RDFSRules.Rdfs9_2);
		nofInferred += applyRule(RDFSRules.Rdfs10);
		nofInferred += applyRule(RDFSRules.Rdfs11_1);
		nofInferred += applyRule(RDFSRules.Rdfs11_2);
		nofInferred += applyRule(RDFSRules.Rdfs12);
		nofInferred += applyRule(RDFSRules.Rdfs13);
		nofInferred += applyRule(RDFSRules.RX1);
		newThisIteration = null;
		return nofInferred;
	}

	@Override
	protected Model prepareIteration() {
		for (int i = 0; i < RDFSRules.RULECOUNT; i++) {
			checkRule[i] = checkRuleNextIter[i];

			// reset for next iteration:
			checkRuleNextIter[i] = false;
		}
		return super.prepareIteration();
	}

	protected void updateTriggers(int ruleNo, int nofInferred) {
		if (nofInferred > 0) {
			ruleCount[ruleNo] += nofInferred;

			// Check which rules are triggered by this one.
			boolean[] triggers = RDFSRules.TRIGGERS[ruleNo];

			for (int i = 0; i < RDFSRules.RULECOUNT; i++) {
				if (triggers[i] == true) {
					checkRuleNextIter[i] = true;
				}
			}
		}
	}

	protected int applyRule(int rule) throws SailException {
		if (!checkRule[rule]) {
			return 0;
		}
		int nofInferred;

		nofInferred = applyRuleInternal(rule);

		updateTriggers(rule, nofInferred);

		return nofInferred;
	}

	protected int applyRuleInternal(int rule) throws SailException {
<<<<<<< HEAD
=======
		int result;

>>>>>>> e1c798f1
		switch (rule) {
		case RDFSRules.Rdf1:
			return applyRuleRdf1();
		case RDFSRules.Rdfs2_1:
			return applyRuleRdfs2_1();
		case RDFSRules.Rdfs2_2:
			return applyRuleRdfs2_2();
		case RDFSRules.Rdfs3_1:
			return applyRuleRdfs3_1();
		case RDFSRules.Rdfs3_2:
			return applyRuleRdfs3_2();
		case RDFSRules.Rdfs4a:
			return applyRuleRdfs4a();
		case RDFSRules.Rdfs4b:
			return applyRuleRdfs4b();
		case RDFSRules.Rdfs5_1:
			return applyRuleRdfs5_1();
		case RDFSRules.Rdfs5_2:
			return applyRuleRdfs5_2();
		case RDFSRules.Rdfs6:
			return applyRuleRdfs6();
		case RDFSRules.Rdfs7_1:
			return applyRuleRdfs7_1();
		case RDFSRules.Rdfs7_2:
			return applyRuleRdfs7_2();
		case RDFSRules.Rdfs8:
			return applyRuleRdfs8();
		case RDFSRules.Rdfs9_1:
			return applyRuleRdfs9_1();
		case RDFSRules.Rdfs9_2:
			return applyRuleRdfs9_2();
		case RDFSRules.Rdfs10:
			return applyRuleRdfs10();
		case RDFSRules.Rdfs11_1:
			return applyRuleRdfs11_1();
		case RDFSRules.Rdfs11_2:
			return applyRuleRdfs11_2();
		case RDFSRules.Rdfs12:
			return applyRuleRdfs12();
		case RDFSRules.Rdfs13:
			return applyRuleRdfs13();
		case RDFSRules.RX1:
			return applyRuleX1();
		default:
			throw new AssertionError("Unexpected rule: " + rule);
		}
	}

	// xxx aaa yyy --> aaa rdf:type rdf:Property
	private int applyRuleRdf1() throws SailException {
		int nofInferred = 0;

		Iterable<Statement> iter = newThisIteration.getStatements(null, null, null);

		for (Statement st : iter) {
			boolean added = addInferredStatement(st.getPredicate(), RDF.TYPE, RDF.PROPERTY);

			if (added) {
				nofInferred++;
			}
		}

		return nofInferred;
	}

	// xxx aaa yyy (nt) && aaa rdfs:domain zzz (t1) --> xxx rdf:type zzz
	private int applyRuleRdfs2_1() throws SailException {
		int nofInferred = 0;

		Iterable<Statement> ntIter = newThisIteration.getStatements(null, null, null);

		for (Statement nt : ntIter) {
			Resource xxx = nt.getSubject();
			IRI aaa = nt.getPredicate();

			try (CloseableIteration<? extends Statement, SailException> t1Iter = getWrappedConnection()
					.getStatements(aaa, RDFS.DOMAIN, null, true)) {

				while (t1Iter.hasNext()) {
					Statement t1 = t1Iter.next();

					Value zzz = t1.getObject();
					if (zzz.isResource()) {
						boolean added = addInferredStatement(xxx, RDF.TYPE, zzz);
						if (added) {
							nofInferred++;
						}
					}
				}
			}
		}

		return nofInferred;
	}

	// aaa rdfs:domain zzz (nt) && xxx aaa yyy (t1) --> xxx rdf:type zzz
	private int applyRuleRdfs2_2() throws SailException {
		int nofInferred = 0;

		Iterable<Statement> ntIter = newThisIteration.getStatements(null, RDFS.DOMAIN, null);

		for (Statement nt : ntIter) {
			Resource aaa = nt.getSubject();
			Value zzz = nt.getObject();

			if (aaa.isIRI() && zzz.isResource()) {
				try (CloseableIteration<? extends Statement, SailException> t1Iter = getWrappedConnection()
						.getStatements(null, (IRI) aaa, null, true)) {

					while (t1Iter.hasNext()) {
						Statement t1 = t1Iter.next();

						Resource xxx = t1.getSubject();
						boolean added = addInferredStatement(xxx, RDF.TYPE, zzz);
						if (added) {
							nofInferred++;
						}
					}
				}
			}
		}

		return nofInferred;
	}

	// xxx aaa uuu (nt) && aaa rdfs:range zzz (t1) --> uuu rdf:type zzz
	private int applyRuleRdfs3_1() throws SailException {
		int nofInferred = 0;

		Iterable<Statement> ntIter = newThisIteration.getStatements(null, null, null);

		for (Statement nt : ntIter) {
			IRI aaa = nt.getPredicate();
			Value uuu = nt.getObject();

			if (uuu.isResource()) {
				try (CloseableIteration<? extends Statement, SailException> t1Iter = getWrappedConnection()
						.getStatements(aaa, RDFS.RANGE, null, true)) {

					while (t1Iter.hasNext()) {
						Statement t1 = t1Iter.next();

						Value zzz = t1.getObject();
						if (zzz.isResource()) {
							boolean added = addInferredStatement((Resource) uuu, RDF.TYPE, zzz);
							if (added) {
								nofInferred++;
							}
						}
					}
				}
			}
		}
		return nofInferred;
	}

	// aaa rdfs:range zzz (nt) && xxx aaa uuu (t1) --> uuu rdf:type zzz
	private int applyRuleRdfs3_2() throws SailException {
		int nofInferred = 0;

		Iterable<Statement> ntIter = newThisIteration.getStatements(null, RDFS.RANGE, null);

		for (Statement nt : ntIter) {
			Resource aaa = nt.getSubject();
			Value zzz = nt.getObject();

			if (aaa.isIRI() && zzz.isResource()) {
				try (CloseableIteration<? extends Statement, SailException> t1Iter = getWrappedConnection()
						.getStatements(null, (IRI) aaa, null, true)) {

					while (t1Iter.hasNext()) {
						Statement t1 = t1Iter.next();

						Value uuu = t1.getObject();
						if (uuu.isResource()) {
							boolean added = addInferredStatement((Resource) uuu, RDF.TYPE, zzz);
							if (added) {
								nofInferred++;
							}
						}
					}
				}
			}
		}

		return nofInferred;

	}

	// xxx aaa yyy --> xxx rdf:type rdfs:Resource
	private int applyRuleRdfs4a() throws SailException {
		int nofInferred = 0;

		Iterable<Statement> iter = newThisIteration.getStatements(null, null, null);

		for (Statement st : iter) {
			boolean added = addInferredStatement(st.getSubject(), RDF.TYPE, RDFS.RESOURCE);
			if (added) {
				nofInferred++;
			}
		}

		return nofInferred;
	}

	// xxx aaa uuu --> uuu rdf:type rdfs:Resource
	private int applyRuleRdfs4b() throws SailException {
		int nofInferred = 0;

		Iterable<Statement> iter = newThisIteration.getStatements(null, null, null);

		for (Statement st : iter) {
			Value uuu = st.getObject();
			if (uuu.isResource()) {
				boolean added = addInferredStatement((Resource) uuu, RDF.TYPE, RDFS.RESOURCE);
				if (added) {
					nofInferred++;
				}
			}
		}

		return nofInferred;
	}

	// aaa rdfs:subPropertyOf bbb (nt) && bbb rdfs:subPropertyOf ccc (t1)
	// --> aaa rdfs:subPropertyOf ccc
	private int applyRuleRdfs5_1() throws SailException {
		int nofInferred = 0;

		Iterable<Statement> ntIter = newThisIteration.getStatements(null, RDFS.SUBPROPERTYOF, null);

		for (Statement nt : ntIter) {
			Resource aaa = nt.getSubject();
			Value bbb = nt.getObject();

			if (bbb.isResource()) {
				try (CloseableIteration<? extends Statement, SailException> t1Iter = getWrappedConnection()
						.getStatements((Resource) bbb, RDFS.SUBPROPERTYOF, null, true)) {

					while (t1Iter.hasNext()) {
						Statement t1 = t1Iter.next();

						Value ccc = t1.getObject();
						if (ccc.isResource()) {
							boolean added = addInferredStatement(aaa, RDFS.SUBPROPERTYOF, ccc);
							if (added) {
								nofInferred++;
							}
						}
					}
				}

			}
		}

		return nofInferred;
	}

	// bbb rdfs:subPropertyOf ccc (nt) && aaa rdfs:subPropertyOf bbb (t1)
	// --> aaa rdfs:subPropertyOf ccc
	private int applyRuleRdfs5_2() throws SailException {
		int nofInferred = 0;

		Iterable<Statement> ntIter = newThisIteration.getStatements(null, RDFS.SUBPROPERTYOF, null);

		for (Statement nt : ntIter) {
			Resource bbb = nt.getSubject();
			Value ccc = nt.getObject();

			if (ccc.isResource()) {
				try (CloseableIteration<? extends Statement, SailException> t1Iter = getWrappedConnection()
						.getStatements(null, RDFS.SUBPROPERTYOF, bbb, true)) {

					while (t1Iter.hasNext()) {
						Statement t1 = t1Iter.next();

						Resource aaa = t1.getSubject();
						boolean added = addInferredStatement(aaa, RDFS.SUBPROPERTYOF, ccc);
						if (added) {
							nofInferred++;
						}
					}
				}
			}
		}

		return nofInferred;
	}

	// xxx rdf:type rdf:Property --> xxx rdfs:subPropertyOf xxx
	private int applyRuleRdfs6() throws SailException {
		int nofInferred = 0;

		Iterable<Statement> iter = newThisIteration.getStatements(null, RDF.TYPE, RDF.PROPERTY);

		for (Statement st : iter) {
			Resource xxx = st.getSubject();
			boolean added = addInferredStatement(xxx, RDFS.SUBPROPERTYOF, xxx);
			if (added) {
				nofInferred++;
			}
		}

		return nofInferred;
	}

	// xxx aaa yyy (nt) && aaa rdfs:subPropertyOf bbb (t1) --> xxx bbb yyy
	private int applyRuleRdfs7_1() throws SailException {
		int nofInferred = 0;

		Iterable<Statement> ntIter = newThisIteration.getStatements(null, null, null);

		for (Statement nt : ntIter) {
			Resource xxx = nt.getSubject();
			IRI aaa = nt.getPredicate();
			Value yyy = nt.getObject();

			try (CloseableIteration<? extends Statement, SailException> t1Iter = getWrappedConnection()
					.getStatements(aaa, RDFS.SUBPROPERTYOF, null, true)) {

				while (t1Iter.hasNext()) {
					Statement t1 = t1Iter.next();

					Value bbb = t1.getObject();
					if (bbb.isIRI()) {
						boolean added = addInferredStatement(xxx, (IRI) bbb, yyy);
						if (added) {
							nofInferred++;
						}
					}
				}
			}
		}

		return nofInferred;
	}

	// aaa rdfs:subPropertyOf bbb (nt) && xxx aaa yyy (t1) --> xxx bbb yyy
	private int applyRuleRdfs7_2() throws SailException {
		int nofInferred = 0;

		Iterable<Statement> ntIter = newThisIteration.getStatements(null, RDFS.SUBPROPERTYOF, null);

		for (Statement nt : ntIter) {
			Resource aaa = nt.getSubject();
			Value bbb = nt.getObject();

			if (aaa.isIRI() && bbb.isIRI()) {
				try (CloseableIteration<? extends Statement, SailException> t1Iter = getWrappedConnection()
						.getStatements(null, (IRI) aaa, null, true)) {

					while (t1Iter.hasNext()) {
						Statement t1 = t1Iter.next();

						Resource xxx = t1.getSubject();
						Value yyy = t1.getObject();

						boolean added = addInferredStatement(xxx, (IRI) bbb, yyy);
						if (added) {
							nofInferred++;
						}
					}
				}
			}
		}

		return nofInferred;
	}

	// xxx rdf:type rdfs:Class --> xxx rdfs:subClassOf rdfs:Resource
	private int applyRuleRdfs8() throws SailException {
		int nofInferred = 0;

		Iterable<Statement> iter = newThisIteration.getStatements(null, RDF.TYPE, RDFS.CLASS);

		for (Statement st : iter) {
			Resource xxx = st.getSubject();

			boolean added = addInferredStatement(xxx, RDFS.SUBCLASSOF, RDFS.RESOURCE);
			if (added) {
				nofInferred++;
			}
		}

		return nofInferred;
	}

	// xxx rdfs:subClassOf yyy (nt) && aaa rdf:type xxx (t1) --> aaa rdf:type yyy
	private int applyRuleRdfs9_1() throws SailException {
		int nofInferred = 0;

		Iterable<Statement> ntIter = newThisIteration.getStatements(null, RDFS.SUBCLASSOF, null);

		for (Statement nt : ntIter) {
			Resource xxx = nt.getSubject();
			Value yyy = nt.getObject();

			if (yyy.isResource()) {
				try (CloseableIteration<? extends Statement, SailException> t1Iter = getWrappedConnection()
						.getStatements(null, RDF.TYPE, xxx, true)) {

					while (t1Iter.hasNext()) {
						Statement t1 = t1Iter.next();

						Resource aaa = t1.getSubject();

						boolean added = addInferredStatement(aaa, RDF.TYPE, yyy);
						if (added) {
							nofInferred++;
						}
					}
				}
			}
		}

		return nofInferred;
	}

	// aaa rdf:type xxx (nt) && xxx rdfs:subClassOf yyy (t1) --> aaa rdf:type yyy
	private int applyRuleRdfs9_2() throws SailException {
		int nofInferred = 0;

		Iterable<Statement> ntIter = newThisIteration.getStatements(null, RDF.TYPE, null);

		for (Statement nt : ntIter) {
			Resource aaa = nt.getSubject();
			Value xxx = nt.getObject();

			if (xxx.isResource()) {
				try (CloseableIteration<? extends Statement, SailException> t1Iter = getWrappedConnection()
						.getStatements((Resource) xxx, RDFS.SUBCLASSOF, null, true)) {
					while (t1Iter.hasNext()) {
						Statement t1 = t1Iter.next();

						Value yyy = t1.getObject();

						if (yyy.isResource()) {
							boolean added = addInferredStatement(aaa, RDF.TYPE, yyy);
							if (added) {
								nofInferred++;
							}
						}
					}
				}
			}
		}

		return nofInferred;
	}

	// xxx rdf:type rdfs:Class --> xxx rdfs:subClassOf xxx
	private int applyRuleRdfs10() throws SailException {
		int nofInferred = 0;

		Iterable<Statement> iter = newThisIteration.getStatements(null, RDF.TYPE, RDFS.CLASS);

		for (Statement st : iter) {
			Resource xxx = st.getSubject();

			boolean added = addInferredStatement(xxx, RDFS.SUBCLASSOF, xxx);
			if (added) {
				nofInferred++;
			}
		}

		return nofInferred;
	}

	// xxx rdfs:subClassOf yyy (nt) && yyy rdfs:subClassOf zzz (t1)
	// --> xxx rdfs:subClassOf zzz
	private int applyRuleRdfs11_1() throws SailException {
		int nofInferred = 0;

		Iterable<Statement> ntIter = newThisIteration.getStatements(null, RDFS.SUBCLASSOF, null);

		for (Statement nt : ntIter) {
			Resource xxx = nt.getSubject();
			Value yyy = nt.getObject();

			if (yyy.isResource()) {
				try (CloseableIteration<? extends Statement, SailException> t1Iter = getWrappedConnection()
						.getStatements((Resource) yyy, RDFS.SUBCLASSOF, null, true)) {

					while (t1Iter.hasNext()) {
						Statement t1 = t1Iter.next();

						Value zzz = t1.getObject();

						if (zzz.isResource()) {
							boolean added = addInferredStatement(xxx, RDFS.SUBCLASSOF, zzz);
							if (added) {
								nofInferred++;
							}
						}
					}
				}
			}
		}

		return nofInferred;
	}

	// yyy rdfs:subClassOf zzz (nt) && xxx rdfs:subClassOf yyy (t1)
	// --> xxx rdfs:subClassOf zzz
	private int applyRuleRdfs11_2() throws SailException {
		int nofInferred = 0;

		Iterable<Statement> ntIter = newThisIteration.getStatements(null, RDFS.SUBCLASSOF, null);

		for (Statement nt : ntIter) {
			Resource yyy = nt.getSubject();
			Value zzz = nt.getObject();

			if (zzz.isResource()) {
				try (CloseableIteration<? extends Statement, SailException> t1Iter = getWrappedConnection()
						.getStatements(null, RDFS.SUBCLASSOF, yyy, true)) {

					while (t1Iter.hasNext()) {
						Statement t1 = t1Iter.next();

						Resource xxx = t1.getSubject();

						boolean added = addInferredStatement(xxx, RDFS.SUBCLASSOF, zzz);
						if (added) {
							nofInferred++;
						}
					}
				}
			}
		}

		return nofInferred;
	}

	// xxx rdf:type rdfs:ContainerMembershipProperty
	// --> xxx rdfs:subPropertyOf rdfs:member
	private int applyRuleRdfs12() throws SailException {
		int nofInferred = 0;

		Iterable<Statement> iter = newThisIteration.getStatements(null, RDF.TYPE, RDFS.CONTAINERMEMBERSHIPPROPERTY);

		for (Statement st : iter) {
			Resource xxx = st.getSubject();

			boolean added = addInferredStatement(xxx, RDFS.SUBPROPERTYOF, RDFS.MEMBER);
			if (added) {
				nofInferred++;
			}
		}

		return nofInferred;
	}

	// xxx rdf:type rdfs:Datatype --> xxx rdfs:subClassOf rdfs:Literal
	private int applyRuleRdfs13() throws SailException {
		int nofInferred = 0;

		Iterable<Statement> iter = newThisIteration.getStatements(null, RDF.TYPE, RDFS.DATATYPE);

		for (Statement st : iter) {
			Resource xxx = st.getSubject();

			boolean added = addInferredStatement(xxx, RDFS.SUBCLASSOF, RDFS.LITERAL);
			if (added) {
				nofInferred++;
			}
		}

		return nofInferred;
	}

	// xxx rdf:_* yyy --> rdf:_* rdf:type rdfs:ContainerMembershipProperty
	// This is an extra rule for list membership properties (_1, _2, _3, ...).
	// The RDF MT does not specificy a production for this.
	private int applyRuleX1() throws SailException {
		int nofInferred = 0;

		String prefix = RDF.NAMESPACE + "_";
		Iterable<Statement> iter = newThisIteration.getStatements(null, null, null);

		for (Statement st : iter) {
			IRI predNode = st.getPredicate();
			String predURI = predNode.toString();

			if (predURI.startsWith(prefix) && isValidPredicateNumber(predURI.substring(prefix.length()))) {
				boolean added = addInferredStatement(predNode, RDF.TYPE, RDFS.CONTAINERMEMBERSHIPPROPERTY);
				if (added) {
					nofInferred++;
				}
			}
		}

		return nofInferred;
	}

	/**
	 * Util method for {@link #applyRuleX1}.
	 */
	private boolean isValidPredicateNumber(String str) {
		int strLength = str.length();

		if (strLength == 0) {
			return false;
		}

		for (int i = 0; i < strLength; i++) {
			if (!ASCIIUtil.isNumber(str.charAt(i))) {
				return false;
			}
		}

		// No leading zeros
		return str.charAt(0) != '0';
	}
}<|MERGE_RESOLUTION|>--- conflicted
+++ resolved
@@ -232,11 +232,6 @@
 	}
 
 	protected int applyRuleInternal(int rule) throws SailException {
-<<<<<<< HEAD
-=======
-		int result;
-
->>>>>>> e1c798f1
 		switch (rule) {
 		case RDFSRules.Rdf1:
 			return applyRuleRdf1();
