/*******************************************************************************
 * Copyright (c) 2021 Eclipse RDF4J contributors.
 * All rights reserved. This program and the accompanying materials
 * are made available under the terms of the Eclipse Distribution License v1.0
 * which accompanies this distribution, and is available at
 * http://www.eclipse.org/org/documents/edl-v10.php.
 *******************************************************************************/
package org.eclipse.rdf4j.sail.lmdb;

import static org.eclipse.rdf4j.sail.lmdb.LmdbUtil.E;
import static org.eclipse.rdf4j.sail.lmdb.LmdbUtil.openDatabase;
import static org.eclipse.rdf4j.sail.lmdb.LmdbUtil.readTransaction;
import static org.eclipse.rdf4j.sail.lmdb.LmdbUtil.transaction;
import static org.eclipse.rdf4j.sail.lmdb.Varint.readListUnsigned;
import static org.eclipse.rdf4j.sail.lmdb.Varint.writeListUnsigned;
import static org.lwjgl.system.MemoryStack.stackPush;
import static org.lwjgl.system.MemoryUtil.NULL;
import static org.lwjgl.util.lmdb.LMDB.MDB_CREATE;
import static org.lwjgl.util.lmdb.LMDB.MDB_LAST;
import static org.lwjgl.util.lmdb.LMDB.MDB_NEXT;
import static org.lwjgl.util.lmdb.LMDB.MDB_NOMETASYNC;
import static org.lwjgl.util.lmdb.LMDB.MDB_NOSYNC;
import static org.lwjgl.util.lmdb.LMDB.MDB_NOTLS;
import static org.lwjgl.util.lmdb.LMDB.MDB_PREV;
import static org.lwjgl.util.lmdb.LMDB.MDB_SET_RANGE;
import static org.lwjgl.util.lmdb.LMDB.mdb_cmp;
import static org.lwjgl.util.lmdb.LMDB.mdb_cursor_close;
import static org.lwjgl.util.lmdb.LMDB.mdb_cursor_get;
import static org.lwjgl.util.lmdb.LMDB.mdb_cursor_open;
import static org.lwjgl.util.lmdb.LMDB.mdb_dbi_close;
import static org.lwjgl.util.lmdb.LMDB.mdb_del;
import static org.lwjgl.util.lmdb.LMDB.mdb_drop;
import static org.lwjgl.util.lmdb.LMDB.mdb_env_close;
import static org.lwjgl.util.lmdb.LMDB.mdb_env_create;
import static org.lwjgl.util.lmdb.LMDB.mdb_env_info;
import static org.lwjgl.util.lmdb.LMDB.mdb_env_open;
import static org.lwjgl.util.lmdb.LMDB.mdb_env_set_mapsize;
import static org.lwjgl.util.lmdb.LMDB.mdb_env_set_maxdbs;
import static org.lwjgl.util.lmdb.LMDB.mdb_get;
import static org.lwjgl.util.lmdb.LMDB.mdb_put;
import static org.lwjgl.util.lmdb.LMDB.mdb_stat;
import static org.lwjgl.util.lmdb.LMDB.mdb_txn_abort;
import static org.lwjgl.util.lmdb.LMDB.mdb_txn_begin;
import static org.lwjgl.util.lmdb.LMDB.mdb_txn_commit;
import static org.lwjgl.util.lmdb.LMDB.nmdb_env_set_maxreaders;

import java.io.Closeable;
import java.io.File;
import java.io.FileInputStream;
import java.io.FileOutputStream;
import java.io.IOException;
import java.io.InputStream;
import java.io.OutputStream;
import java.nio.ByteBuffer;
import java.util.ArrayList;
import java.util.Comparator;
import java.util.HashMap;
import java.util.HashSet;
import java.util.List;
import java.util.Map;
import java.util.Properties;
import java.util.Set;
import java.util.StringTokenizer;
import java.util.concurrent.locks.StampedLock;

import org.eclipse.rdf4j.sail.SailException;
import org.eclipse.rdf4j.sail.lmdb.TxnManager.Mode;
import org.eclipse.rdf4j.sail.lmdb.TxnManager.Txn;
import org.eclipse.rdf4j.sail.lmdb.TxnRecordCache.Record;
import org.eclipse.rdf4j.sail.lmdb.TxnRecordCache.RecordCacheIterator;
import org.eclipse.rdf4j.sail.lmdb.Varint.GroupMatcher;
import org.eclipse.rdf4j.sail.lmdb.config.LmdbStoreConfig;
import org.lwjgl.PointerBuffer;
import org.lwjgl.system.MemoryStack;
import org.lwjgl.util.lmdb.MDBEnvInfo;
import org.lwjgl.util.lmdb.MDBStat;
import org.lwjgl.util.lmdb.MDBVal;
import org.slf4j.Logger;
import org.slf4j.LoggerFactory;

/**
 * LMDB-based indexed storage and retrieval of RDF statements. TripleStore stores statements in the form of four integer
 * IDs. Each ID represent an RDF value that is stored in a {@link ValueStore}. The four IDs refer to the statement's
 * subject, predicate, object and context. The ID <tt>0</tt> is used to represent the "null" context and doesn't map to
 * an actual RDF value.
 *
 */
@SuppressWarnings("deprecation")
class TripleStore implements Closeable {

	/*-----------*
	 * Constants *
	 *-----------*/

	// triples are represented by 4 varints for subject, predicate, object and context
	static final int SUBJ_IDX = 0;
	static final int PRED_IDX = 1;
	static final int OBJ_IDX = 2;
	static final int CONTEXT_IDX = 3;

	static final int MAX_KEY_LENGTH = 4 * 9;

	/**
	 * The default triple indexes.
	 */
	private static final String DEFAULT_INDEXES = "spoc,posc";
	/**
	 * The file name for the properties file.
	 */
	private static final String PROPERTIES_FILE = "triples.prop";
	/**
	 * The key used to store the triple store version in the properties file.
	 */
	private static final String VERSION_KEY = "version";
	/**
	 * The key used to store the triple indexes specification that specifies which triple indexes exist.
	 */
	private static final String INDEXES_KEY = "triple-indexes";
	/**
	 * The version number for the current triple store.
	 * <ul>
	 * <li>version 1: The first version with configurable triple indexes, a context field and a properties file.
	 * </ul>
	 */
	private static final int SCHEME_VERSION = 1;

	/*-----------*
	 * Variables *
	 *-----------*/
	private static final Logger logger = LoggerFactory.getLogger(TripleStore.class);

	/**
	 * The directory that is used to store the index files.
	 */
	private final File dir;
	/**
	 * Object containing meta-data for the triple store.
	 */
	private final Properties properties;
	/**
	 * The list of triple indexes that are used to store and retrieve triples.
	 */
	private final List<TripleIndex> indexes = new ArrayList<>();

	private long env;
	private int pageSize;
	private final boolean forceSync;
	private final boolean autoGrow;
	private long mapSize;
	private long writeTxn;
<<<<<<< HEAD
	private final TxnRef readTxnRef;
=======
	private final TxnManager txnManager;
>>>>>>> db7fd587
	private final Pool pool = new Pool();

	private TxnRecordCache recordCache = null;

	static final Comparator<ByteBuffer> COMPARATOR = new Comparator<ByteBuffer>() {
		@Override
		public int compare(ByteBuffer b1, ByteBuffer b2) {
			int b1Len = b1.remaining();
			int b2Len = b2.remaining();
			int diff = compareRegion(b1, b1.position(), b2, b2.position(), Math.min(b1Len, b2Len));
			if (diff != 0) {
				return diff;
			}
			return b1Len > b2Len ? 1 : -1;
		}

		public int compareRegion(ByteBuffer array1, int startIdx1, ByteBuffer array2, int startIdx2, int length) {
			int result = 0;
			for (int i = 0; result == 0 && i < length; i++) {
				result = (array1.get(startIdx1 + i) & 0xff) - (array2.get(startIdx2 + i) & 0xff);
			}
			return result;
		}
	};

	TripleStore(File dir, LmdbStoreConfig config) throws IOException, SailException {
		this.dir = dir;
		this.forceSync = config.getForceSync();
		this.autoGrow = config.getAutoGrow();

		// create directory if it not exists
		this.dir.mkdirs();

		try (MemoryStack stack = stackPush()) {
			PointerBuffer pp = stack.mallocPointer(1);
			E(mdb_env_create(pp));
			env = pp.get(0);
		}

		mdb_env_set_maxdbs(env, 12);
		nmdb_env_set_maxreaders(env, 256);

		// Open environment
		int flags = MDB_NOTLS;
		if (!forceSync) {
			flags |= MDB_NOSYNC | MDB_NOMETASYNC;
		}
		E(mdb_env_open(env, this.dir.getAbsolutePath(), flags, 0664));

		txnManager = new TxnManager(env, Mode.RESET);

		File propFile = new File(this.dir, PROPERTIES_FILE);
		String indexSpecStr = config.getTripleIndexes();
		if (!propFile.exists()) {
			// newly created lmdb store
			properties = new Properties();

			Set<String> indexSpecs = parseIndexSpecList(indexSpecStr);

			if (indexSpecs.isEmpty()) {
				logger.debug("No indexes specified, using default indexes: {}", DEFAULT_INDEXES);
				indexSpecStr = DEFAULT_INDEXES;
				indexSpecs = parseIndexSpecList(indexSpecStr);
			}

			initIndexes(indexSpecs, config.getTripleDBSize());
		} else {
			// Read triple properties file and check format version number
			properties = loadProperties(propFile);
			checkVersion();

			// Initialize existing indexes
			Set<String> indexSpecs = getIndexSpecs();
			initIndexes(indexSpecs, config.getTripleDBSize());

			// Compare the existing indexes with the requested indexes
			Set<String> reqIndexSpecs = parseIndexSpecList(indexSpecStr);

			if (reqIndexSpecs.isEmpty()) {
				// No indexes specified, use the existing ones
				indexSpecStr = properties.getProperty(INDEXES_KEY);
			} else if (!reqIndexSpecs.equals(indexSpecs)) {
				// Set of indexes needs to be changed
				reindex(indexSpecs, reqIndexSpecs);
			}
		}

		if (!String.valueOf(SCHEME_VERSION).equals(properties.getProperty(VERSION_KEY))
				|| !indexSpecStr.equals(properties.getProperty(INDEXES_KEY))) {
			// Store up-to-date properties
			properties.setProperty(VERSION_KEY, String.valueOf(SCHEME_VERSION));
			properties.setProperty(INDEXES_KEY, indexSpecStr);
			storeProperties(propFile);
		}
	}

	private void checkVersion() throws SailException {
		// Check version number
		String versionStr = properties.getProperty(VERSION_KEY);
		if (versionStr == null) {
			logger.warn("{} missing in TripleStore's properties file", VERSION_KEY);
		} else {
			try {
				int version = Integer.parseInt(versionStr);
				if (version > SCHEME_VERSION) {
					throw new SailException("Directory contains data that uses a newer data format");
				}
			} catch (NumberFormatException e) {
				logger.warn("Malformed version number in TripleStore's properties file");
			}
		}
	}

	private Set<String> getIndexSpecs() throws SailException {
		String indexesStr = properties.getProperty(INDEXES_KEY);

		if (indexesStr == null) {
			throw new SailException(INDEXES_KEY + " missing in TripleStore's properties file");
		}

		Set<String> indexSpecs = parseIndexSpecList(indexesStr);

		if (indexSpecs.isEmpty()) {
			throw new SailException("No " + INDEXES_KEY + " found in TripleStore's properties file");
		}

		return indexSpecs;
	}

	TxnManager getTxnManager() {
		return txnManager;
	}

	/**
	 * Parses a comma/whitespace-separated list of index specifications. Index specifications are required to consists
	 * of 4 characters: 's', 'p', 'o' and 'c'.
	 *
	 * @param indexSpecStr A string like "spoc, pocs, cosp".
	 * @return A Set containing the parsed index specifications.
	 */
	private Set<String> parseIndexSpecList(String indexSpecStr) throws SailException {
		Set<String> indexes = new HashSet<>();

		if (indexSpecStr != null) {
			StringTokenizer tok = new StringTokenizer(indexSpecStr, ", \t");
			while (tok.hasMoreTokens()) {
				String index = tok.nextToken().toLowerCase();

				// sanity checks
				if (index.length() != 4 || index.indexOf('s') == -1 || index.indexOf('p') == -1
						|| index.indexOf('o') == -1 || index.indexOf('c') == -1) {
					throw new SailException("invalid value '" + index + "' in index specification: " + indexSpecStr);
				}

				indexes.add(index);
			}
		}

		return indexes;
	}

	private void initIndexes(Set<String> indexSpecs, long tripleDbSize) throws IOException {
		for (String fieldSeq : indexSpecs) {
			logger.trace("Initializing index '{}'...", fieldSeq);
			indexes.add(new TripleIndex(fieldSeq));
		}

		// initialize page size and set map size for env
		readTransaction(env, (stack, txn) -> {
			MDBStat stat = MDBStat.malloc(stack);
			TripleIndex mainIndex = indexes.get(0);
			mdb_stat(txn, mainIndex.getDB(true), stat);

			boolean isEmpty = stat.ms_entries() == 0;
			pageSize = stat.ms_psize();
			// align map size with page size
			long configMapSize = (tripleDbSize / pageSize) * pageSize;
			if (isEmpty) {
				// this is an empty db, use configured map size
				mdb_env_set_mapsize(env, configMapSize);
			}
			MDBEnvInfo info = MDBEnvInfo.malloc(stack);
			mdb_env_info(env, info);
			mapSize = info.me_mapsize();
			if (mapSize < configMapSize) {
				// configured map size is larger than map size stored in env, increase map size
				mdb_env_set_mapsize(env, configMapSize);
				mapSize = configMapSize;
			}
			return null;
		});
	}

	private void reindex(Set<String> currentIndexSpecs, Set<String> newIndexSpecs) throws IOException, SailException {
		Map<String, TripleIndex> currentIndexes = new HashMap<>();
		for (TripleIndex index : indexes) {
			currentIndexes.put(new String(index.getFieldSeq()), index);
		}

		// Determine the set of newly added indexes and initialize these using an
		// existing index as source
		Set<String> addedIndexSpecs = new HashSet<>(newIndexSpecs);
		addedIndexSpecs.removeAll(currentIndexSpecs);

		if (!addedIndexSpecs.isEmpty()) {
			TripleIndex sourceIndex = indexes.get(0);
			for (boolean explicit : new boolean[] { true, false }) {
				transaction(env, (stack, txn) -> {
					MDBVal keyValue = MDBVal.callocStack(stack);
					ByteBuffer keyBuf = stack.malloc(MAX_KEY_LENGTH);
					keyValue.mv_data(keyBuf);
					MDBVal dataValue = MDBVal.callocStack(stack);
					for (String fieldSeq : addedIndexSpecs) {
						logger.debug("Initializing new index '{}'...", fieldSeq);

						TripleIndex addedIndex = new TripleIndex(fieldSeq);
						RecordIterator[] sourceIter = { null };
						try {
							sourceIter[0] = new LmdbRecordIterator(pool, sourceIndex, false, -1, -1, -1, -1,
									explicit, txnManager.createTxn(txn));

							RecordIterator it = sourceIter[0];
							long[] quad;
							while ((quad = it.next()) != null) {
								keyBuf.clear();
								addedIndex.toKey(keyBuf, quad[SUBJ_IDX], quad[PRED_IDX], quad[OBJ_IDX],
										quad[CONTEXT_IDX]);
								keyBuf.flip();

								E(mdb_put(txn, addedIndex.getDB(explicit), keyValue, dataValue, 0));
							}
						} finally {
							if (sourceIter[0] != null) {
								sourceIter[0].close();
							}
						}

						currentIndexes.put(fieldSeq, addedIndex);
					}

					return null;
				});
			}

			logger.debug("New index(es) initialized");
		}

		// Determine the set of removed indexes
		Set<String> removedIndexSpecs = new HashSet<>(currentIndexSpecs);
		removedIndexSpecs.removeAll(newIndexSpecs);

		List<Throwable> removedIndexExceptions = new ArrayList<>();
		transaction(env, (stack, txn) -> {
			// Delete files for removed indexes
			for (String fieldSeq : removedIndexSpecs) {
				try {
					TripleIndex removedIndex = currentIndexes.remove(fieldSeq);
					removedIndex.destroy(txn);
					logger.debug("Deleted file(s) for removed {} index", fieldSeq);
				} catch (Throwable e) {
					removedIndexExceptions.add(e);
				}
			}
			return null;
		});

		if (!removedIndexExceptions.isEmpty()) {
			throw new IOException(removedIndexExceptions.get(0));
		}

		// Update the indexes variable, using the specified index order
		indexes.clear();
		for (String fieldSeq : newIndexSpecs) {
			indexes.add(currentIndexes.remove(fieldSeq));
		}
	}

	@Override
	public void close() throws IOException {
		if (env != 0) {
			endTransaction(false);

			List<Throwable> caughtExceptions = new ArrayList<>();
			for (TripleIndex index : indexes) {
				try {
					index.close();
				} catch (Throwable e) {
					logger.warn("Failed to close file for {} index", new String(index.getFieldSeq()));
					caughtExceptions.add(e);
				}
			}

			mdb_env_close(env);
			env = 0;

			if (!caughtExceptions.isEmpty()) {
				throw new IOException(caughtExceptions.get(0));
			}
		}
	}

	/**
	 * If an index exists by context - use it, otherwise return null.
	 *
	 * @return All triples sorted by context or null if no context index exists
	 * @throws IOException
	 */
	public RecordIterator getAllTriplesSortedByContext(Txn txn) throws IOException {
		for (TripleIndex index : indexes) {
			if (index.getFieldSeq()[0] == 'c') {
				// found a context-first index
				return getTriplesUsingIndex(txn, -1, -1, -1, -1, true, index, false);
			}
		}
		return null;
	}

	public RecordIterator getTriples(Txn txn, long subj, long pred, long obj, long context, boolean explicit)
			throws IOException {
		TripleIndex index = getBestIndex(subj, pred, obj, context);
		// System.out.println("get triples: " + Arrays.asList(subj, pred, obj,context));
		boolean doRangeSearch = index.getPatternScore(subj, pred, obj, context) > 0;
		return getTriplesUsingIndex(txn, subj, pred, obj, context, explicit, index, doRangeSearch);
	}

	private RecordIterator getTriplesUsingIndex(Txn txn, long subj, long pred, long obj, long context,
			boolean explicit, TripleIndex index, boolean rangeSearch) throws IOException {
		return new LmdbRecordIterator(pool, index, rangeSearch, subj, pred, obj, context, explicit, txn);
	}

	protected double cardinality(long subj, long pred, long obj, long context) throws IOException {
		TripleIndex index = getBestIndex(subj, pred, obj, context);

		double cardinality = 0;
		for (boolean explicit : new boolean[] { true, false }) {
			int dbi = index.getDB(explicit);
			if (index.getPatternScore(subj, pred, obj, context) == 0) {
				cardinality += txnManager.doWith((stack, txn) -> {
					MDBStat stat = MDBStat.mallocStack(stack);
					mdb_stat(txn, dbi, stat);
					return (double) stat.ms_entries();
				});
			} else {
				// TODO currently uses a scan to determine range size
				long[] startValues = new long[4];
				cardinality += txnManager.doWith((stack, txn) -> {
					MDBVal maxKey = MDBVal.malloc(stack);
					ByteBuffer maxKeyBuf = stack.malloc(TripleStore.MAX_KEY_LENGTH);
					index.getMaxKey(maxKeyBuf, subj, pred, obj, context);
					maxKeyBuf.flip();
					maxKey.mv_data(maxKeyBuf);

					long cursor = 0;
					try {
						PointerBuffer pp = stack.mallocPointer(1);
						E(mdb_cursor_open(txn, dbi, pp));
						cursor = pp.get(0);

						MDBVal keyData = MDBVal.mallocStack(stack);
						ByteBuffer keyBuf = stack.malloc(TripleStore.MAX_KEY_LENGTH);
						index.getMinKey(keyBuf, subj, pred, obj, context);
						keyBuf.flip();

						// set cursor to min key
						keyData.mv_data(keyBuf);
						MDBVal valueData = MDBVal.mallocStack(stack);

						GroupMatcher matcher = index.createMatcher(subj, pred, obj, context);

						long rangeSize = 0;
						int rc = mdb_cursor_get(cursor, keyData, valueData, MDB_SET_RANGE);
						while (rc == 0) {
							if (mdb_cmp(txn, dbi, keyData, maxKey) >= 0) {
								break;
							} else if (!matcher.matches(keyData.mv_data())) {
								// value doesn't match search key/mask, fetch next value
								rc = mdb_cursor_get(cursor, keyData, valueData, MDB_NEXT);
								continue;
							} else {
								if (rangeSize == 0) {
									Varint.readListUnsigned(keyData.mv_data(), startValues);
								}
								rangeSize++;
								rc = mdb_cursor_get(cursor, keyData, valueData, MDB_NEXT);
							}

							if (rangeSize == 1000) {
								long[] lastValues = new long[4];
								long[] values = new long[4];

								Varint.readListUnsigned(keyData.mv_data(), lastValues);

								keyData.mv_data(maxKeyBuf);
								rc = mdb_cursor_get(cursor, keyData, valueData, MDB_SET_RANGE);
								if (rc != 0) {
									// directly go to last value
									rc = mdb_cursor_get(cursor, keyData, valueData, MDB_LAST);
								} else {
									// go to previous value of selected key
									rc = mdb_cursor_get(cursor, keyData, valueData, MDB_PREV);
								}
								if (rc == 0) {
									Varint.readListUnsigned(keyData.mv_data(), values);
									int pos = 0;
									while (pos < values.length && values[pos] == lastValues[pos]) {
										pos++;
									}
									if (pos < values.length) {
										rangeSize += (values[pos] - lastValues[pos])
												/ Math.max(1, lastValues[pos] - startValues[pos])
												* 1000;
									}
								}
								return (double) rangeSize;
							}
						}
						return (double) rangeSize;
					} finally {
						if (cursor != 0) {
							mdb_cursor_close(cursor);
						}
					}
				});
			}
		}
		return cardinality;
	}

	protected TripleIndex getBestIndex(long subj, long pred, long obj, long context) {
		int bestScore = -1;
		TripleIndex bestIndex = null;

		for (TripleIndex index : indexes) {
			int score = index.getPatternScore(subj, pred, obj, context);
			if (score > bestScore) {
				bestScore = score;
				bestIndex = index;
			}
		}

		return bestIndex;
	}

	private boolean requiresResize() {
		if (autoGrow) {
			return LmdbUtil.requiresResize(mapSize, pageSize, writeTxn, 0);
		} else {
			return false;
		}
	}

	public boolean storeTriple(long subj, long pred, long obj, long context, boolean explicit) throws IOException {
		TripleIndex mainIndex = indexes.get(0);
		try (MemoryStack stack = MemoryStack.stackPush()) {
			MDBVal keyVal = MDBVal.malloc(stack);
			// use calloc to get an empty data value
			MDBVal dataVal = MDBVal.calloc(stack);
			ByteBuffer keyBuf = stack.malloc(MAX_KEY_LENGTH);
			mainIndex.toKey(keyBuf, subj, pred, obj, context);
			keyBuf.flip();
			keyVal.mv_data(keyBuf);

			boolean foundExplicit = mdb_get(writeTxn, mainIndex.getDB(true), keyVal, dataVal) == 0;
			boolean foundImplicit = !foundExplicit && mdb_get(writeTxn, mainIndex.getDB(false), keyVal, dataVal) == 0;

			boolean stAdded = !(foundExplicit || foundImplicit);
			if (stAdded || explicit && foundImplicit) {
				if (recordCache == null) {
					if (requiresResize()) {
						// map is full, resize required
						recordCache = new TxnRecordCache(dir);
					}
				}
				if (recordCache != null) {
					long quad[] = new long[] { subj, pred, obj, context };
					if (explicit && foundImplicit) {
						// remove implicit statement
						recordCache.removeRecord(quad, false);
					}
					// put record in cache and return immediately
					return recordCache.storeRecord(quad, explicit);
				}

				if (explicit && foundImplicit) {
					E(mdb_del(writeTxn, mainIndex.getDB(false), keyVal, dataVal));
				}
				E(mdb_put(writeTxn, mainIndex.getDB(explicit), keyVal, dataVal, 0));

				for (int i = 1; i < indexes.size(); i++) {
					TripleIndex index = indexes.get(i);
					keyBuf.clear();
					index.toKey(keyBuf, subj, pred, obj, context);
					keyBuf.flip();

					// update buffer positions in MDBVal
					keyVal.mv_data(keyBuf);

					if (explicit && foundImplicit) {
						E(mdb_del(writeTxn, mainIndex.getDB(false), keyVal, dataVal));
					}
					E(mdb_put(writeTxn, index.getDB(explicit), keyVal, dataVal, 0));
				}
			}

			return stAdded;
		}
	}

	/**
	 * @param subj     The subject for the pattern, or <tt>-1</tt> for a wildcard.
	 * @param pred     The predicate for the pattern, or <tt>-1</tt> for a wildcard.
	 * @param obj      The object for the pattern, or <tt>-1</tt> for a wildcard.
	 * @param context  The context for the pattern, or <tt>-1</tt> for a wildcard.
	 * @param explicit Flag indicating whether explicit or inferred statements should be removed; <tt>true</tt> removes
	 *                 explicit statements that match the pattern, <tt>false</tt> removes inferred statements that match
	 *                 the pattern.
	 * @return A mapping of each modified context to the number of statements removed in that context.
	 * @throws IOException
	 */
	public Map<Long, Long> removeTriplesByContext(Txn txn, long subj, long pred, long obj, long context,
			boolean explicit)
			throws IOException {
		RecordIterator records = getTriples(txn, subj, pred, obj, context, explicit);
		return removeTriples(records, explicit);
	}

	private Map<Long, Long> removeTriples(RecordIterator iter, boolean explicit) throws IOException {
		final Map<Long, Long> perContextCounts = new HashMap<>();

		try (iter; MemoryStack stack = MemoryStack.stackPush()) {
			MDBVal keyValue = MDBVal.callocStack(stack);
			ByteBuffer keyBuf = stack.malloc(MAX_KEY_LENGTH);

			long[] quad;
			while ((quad = iter.next()) != null) {
				if (recordCache == null) {
					if (requiresResize()) {
						// map is full, resize required
						recordCache = new TxnRecordCache(dir);
					}
				}
				if (recordCache != null) {
					recordCache.removeRecord(quad, explicit);
					continue;
				}

				for (TripleIndex index : indexes) {
					keyBuf.clear();
					index.toKey(keyBuf, quad[SUBJ_IDX], quad[PRED_IDX], quad[OBJ_IDX], quad[CONTEXT_IDX]);
					keyBuf.flip();
					// update buffer positions in MDBVal
					keyValue.mv_data(keyBuf);

					E(mdb_del(writeTxn, index.getDB(explicit), keyValue, null));
				}

				perContextCounts.merge(quad[CONTEXT_IDX], 1L, Long::sum);
			}
		}

		return perContextCounts;
	}

	protected void updateFromCache() throws IOException {
		recordCache.commit();
		for (boolean explicit : new boolean[] { true, false }) {
			RecordCacheIterator it = recordCache.getRecords(explicit);
			try (MemoryStack stack = MemoryStack.stackPush()) {
				PointerBuffer pp = stack.mallocPointer(1);
				MDBVal keyVal = MDBVal.mallocStack(stack);
				// use calloc to get an empty data value
				MDBVal dataVal = MDBVal.callocStack(stack);
				ByteBuffer keyBuf = stack.malloc(MAX_KEY_LENGTH);

				Record r;
				while ((r = it.next()) != null) {
					if (requiresResize()) {
						// resize map if required
						E(mdb_txn_commit(writeTxn));
						mapSize = LmdbUtil.autoGrowMapSize(mapSize, pageSize, 0);
						E(mdb_env_set_mapsize(env, mapSize));
						E(mdb_txn_begin(env, NULL, 0, pp));
						writeTxn = pp.get(0);
					}

					for (int i = 0; i < indexes.size(); i++) {
						TripleIndex index = indexes.get(i);
						keyBuf.clear();
						index.toKey(keyBuf, r.quad[0], r.quad[1], r.quad[2], r.quad[3]);
						keyBuf.flip();
						// update buffer positions in MDBVal
						keyVal.mv_data(keyBuf);

						if (r.add) {
							E(mdb_put(writeTxn, index.getDB(explicit), keyVal, dataVal, 0));
						} else {
							E(mdb_del(writeTxn, index.getDB(explicit), keyVal, null));
						}
					}
				}
			}
		}
		recordCache.close();
	}

	public void startTransaction() throws IOException {
		try (MemoryStack stack = stackPush()) {
			PointerBuffer pp = stack.mallocPointer(1);

			E(mdb_txn_begin(env, NULL, 0, pp));
			writeTxn = pp.get(0);
		}
	}

	/**
	 * Closes the snapshot and the DB iterator if any was opened in the current transaction
	 */
	void endTransaction(boolean commit) throws IOException {
		if (writeTxn != 0) {
			if (commit) {
				E(mdb_txn_commit(writeTxn));
				if (recordCache != null) {
					StampedLock lock = txnManager.lock();
					long stamp = lock.writeLock();
					try {
						txnManager.deactivate();
						mapSize = LmdbUtil.autoGrowMapSize(mapSize, pageSize, 0);
						E(mdb_env_set_mapsize(env, mapSize));
						// restart write transaction
						try (MemoryStack stack = stackPush()) {
							PointerBuffer pp = stack.mallocPointer(1);
							mdb_txn_begin(env, NULL, 0, pp);
							writeTxn = pp.get(0);
						}
						updateFromCache();
						// finally, commit write transaction
						E(mdb_txn_commit(writeTxn));
					} finally {
						recordCache = null;
						try {
							txnManager.activate();
						} finally {
							lock.unlockWrite(stamp);
						}
					}
				} else {
					// invalidate open read transaction so that they are not re-used
					// otherwise iterators won't see the updated data
					txnManager.reset();
				}
			} else {
				mdb_txn_abort(writeTxn);
			}
			writeTxn = 0;
		}
	}

	public void commit() throws IOException {
		endTransaction(true);
	}

	public void rollback() throws IOException {
		endTransaction(false);
	}

	private Properties loadProperties(File propFile) throws IOException {
		try (InputStream in = new FileInputStream(propFile)) {
			Properties properties = new Properties();
			properties.load(in);
			return properties;
		}
	}

	private void storeProperties(File propFile) throws IOException {
		try (OutputStream out = new FileOutputStream(propFile)) {
			properties.store(out, "triple indexes meta-data, DO NOT EDIT!");
		}
	}

	class TripleIndex {

		private final char[] fieldSeq;
		private final int dbiExplicit, dbiInferred;
		private final int[] indexMap;

		public TripleIndex(String fieldSeq) throws IOException {
			this.fieldSeq = fieldSeq.toCharArray();
			this.indexMap = getIndexes(this.fieldSeq);
			// open database and use native sort order without comparator
			dbiExplicit = openDatabase(env, fieldSeq, MDB_CREATE, null);
			dbiInferred = openDatabase(env, fieldSeq + "-inf", MDB_CREATE, null);
		}

		public char[] getFieldSeq() {
			return fieldSeq;
		}

		public int getDB(boolean explicit) {
			return explicit ? dbiExplicit : dbiInferred;
		}

		protected int[] getIndexes(char[] fieldSeq) {
			int[] indexes = new int[fieldSeq.length];
			for (int i = 0; i < fieldSeq.length; i++) {
				char field = fieldSeq[i];
				int fieldIdx;
				switch (field) {
				case 's':
					fieldIdx = SUBJ_IDX;
					break;
				case 'p':
					fieldIdx = PRED_IDX;
					break;
				case 'o':
					fieldIdx = OBJ_IDX;
					break;
				case 'c':
					fieldIdx = CONTEXT_IDX;
					break;
				default:
					throw new IllegalArgumentException(
							"invalid character '" + field + "' in field sequence: " + new String(fieldSeq));
				}
				indexes[i] = fieldIdx;
			}
			return indexes;
		}

		/**
		 * Determines the 'score' of this index on the supplied pattern of subject, predicate, object and context IDs.
		 * The higher the score, the better the index is suited for matching the pattern. Lowest score is 0, which means
		 * that the index will perform a sequential scan.
		 */
		public int getPatternScore(long subj, long pred, long obj, long context) {
			int score = 0;

			for (char field : fieldSeq) {
				switch (field) {
				case 's':
					if (subj >= 0) {
						score++;
					} else {
						return score;
					}
					break;
				case 'p':
					if (pred >= 0) {
						score++;
					} else {
						return score;
					}
					break;
				case 'o':
					if (obj >= 0) {
						score++;
					} else {
						return score;
					}
					break;
				case 'c':
					if (context >= 0) {
						score++;
					} else {
						return score;
					}
					break;
				default:
					throw new RuntimeException("invalid character '" + field + "' in field sequence: "
							+ new String(fieldSeq));
				}
			}

			return score;
		}

		void getMinKey(ByteBuffer bb, long subj, long pred, long obj, long context) {
			subj = subj <= 0 ? 0 : subj;
			pred = pred <= 0 ? 0 : pred;
			obj = obj <= 0 ? 0 : obj;
			context = context <= 0 ? 0 : context;
			toKey(bb, subj, pred, obj, context);
		}

		void getMaxKey(ByteBuffer bb, long subj, long pred, long obj, long context) {
			subj = subj <= 0 ? Long.MAX_VALUE : subj;
			pred = pred <= 0 ? Long.MAX_VALUE : pred;
			obj = obj <= 0 ? Long.MAX_VALUE : obj;
			context = context < 0 ? Long.MAX_VALUE : context;
			toKey(bb, subj, pred, obj, context);
		}

		GroupMatcher createMatcher(long subj, long pred, long obj, long context) {
			ByteBuffer bb = ByteBuffer.allocate(TripleStore.MAX_KEY_LENGTH);
			toKey(bb, subj == -1 ? 0 : subj, pred == -1 ? 0 : pred, obj == -1 ? 0 : obj, context == -1 ? 0 : context);
			bb.flip();

			boolean[] shouldMatch = new boolean[4];
			for (int i = 0; i < fieldSeq.length; i++) {
				switch (fieldSeq[i]) {
				case 's':
					shouldMatch[i] = subj > 0;
					break;
				case 'p':
					shouldMatch[i] = pred > 0;
					break;
				case 'o':
					shouldMatch[i] = obj > 0;
					break;
				case 'c':
					shouldMatch[i] = context >= 0;
					break;
				}
			}
			return new GroupMatcher(bb, shouldMatch);
		}

		void toKey(ByteBuffer bb, long subj, long pred, long obj, long context) {
			long[] values = new long[4];
			for (int i = 0; i < fieldSeq.length; i++) {
				switch (fieldSeq[i]) {
				case 's':
					values[i] = subj;
					break;
				case 'p':
					values[i] = pred;
					break;
				case 'o':
					values[i] = obj;
					break;
				case 'c':
					values[i] = context;
					break;
				}
			}
			writeListUnsigned(bb, values);
		}

		void keyToQuad(ByteBuffer key, long[] quad) {
			// directly use index map to read values in to correct positions
			readListUnsigned(key, indexMap, quad);
		}

		@Override
		public String toString() {
			return new String(getFieldSeq());
		}

		void close() {
			mdb_dbi_close(env, dbiExplicit);
			mdb_dbi_close(env, dbiInferred);
			pool.close();
		}

		void clear(long txn) throws IOException {
			mdb_drop(txn, dbiExplicit, false);
			mdb_drop(txn, dbiInferred, false);
		}

		void destroy(long txn) throws IOException {
			mdb_drop(txn, dbiExplicit, true);
			mdb_drop(txn, dbiInferred, true);
		}
	}
}<|MERGE_RESOLUTION|>--- conflicted
+++ resolved
@@ -148,11 +148,7 @@
 	private final boolean autoGrow;
 	private long mapSize;
 	private long writeTxn;
-<<<<<<< HEAD
-	private final TxnRef readTxnRef;
-=======
 	private final TxnManager txnManager;
->>>>>>> db7fd587
 	private final Pool pool = new Pool();
 
 	private TxnRecordCache recordCache = null;
