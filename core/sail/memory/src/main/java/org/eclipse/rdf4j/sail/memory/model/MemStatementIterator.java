--- conflicted
+++ resolved
@@ -8,10 +8,7 @@
 package org.eclipse.rdf4j.sail.memory.model;
 
 import java.util.Arrays;
-<<<<<<< HEAD
 import java.util.Iterator;
-=======
->>>>>>> 51dfe354
 
 import org.eclipse.rdf4j.common.iteration.CloseableIteration;
 import org.eclipse.rdf4j.common.iteration.CloseableIteratorIteration;
@@ -236,24 +233,15 @@
 	public int hashCode() {
 		if (cachedHashCode == 0) {
 
-<<<<<<< HEAD
-			// Inlined Objects.hash(subject, predicate, object, explicit, explicitNotSpecified, snapshot, noIsolation);
-			// to stop the need to
-=======
 			// Inlined Objects.hash(subject, predicate, object, explicit, explicitNotSpecified, snapshot, noIsolation)
 			// to avoid array creation.
->>>>>>> 51dfe354
 			int cachedHashCode = 1;
 			cachedHashCode = 31 * cachedHashCode + (subject == null ? 0 : subject.hashCode());
 			cachedHashCode = 31 * cachedHashCode + (predicate == null ? 0 : predicate.hashCode());
 			cachedHashCode = 31 * cachedHashCode + (object == null ? 0 : object.hashCode());
 			cachedHashCode = 31 * cachedHashCode + Boolean.hashCode(explicit);
 			cachedHashCode = 31 * cachedHashCode + Boolean.hashCode(explicitNotSpecified);
-<<<<<<< HEAD
-			cachedHashCode = 31 * cachedHashCode + Integer.hashCode(snapshot);
-=======
 			cachedHashCode = 31 * cachedHashCode + snapshot;
->>>>>>> 51dfe354
 			cachedHashCode = 31 * cachedHashCode + Boolean.hashCode(noIsolation);
 
 			if (contexts != null) {
