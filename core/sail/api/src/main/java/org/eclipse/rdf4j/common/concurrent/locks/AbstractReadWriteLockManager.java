/*******************************************************************************
 * Copyright (c) 2022 Eclipse RDF4J contributors.
 *  All rights reserved. This program and the accompanying materials
 *  are made available under the terms of the Eclipse Distribution License v1.0
 *  which accompanies this distribution, and is available at
 *  http://www.eclipse.org/org/documents/edl-v10.php.
 ******************************************************************************/

package org.eclipse.rdf4j.common.concurrent.locks;

<<<<<<< HEAD
import java.lang.invoke.MethodHandles;
import java.lang.invoke.VarHandle;
=======
import java.lang.invoke.VarHandle;
import java.util.concurrent.TimeUnit;
>>>>>>> 5780939d
import java.util.concurrent.atomic.LongAdder;

import org.eclipse.rdf4j.common.concurrent.locks.diagnostics.LockCleaner;
import org.eclipse.rdf4j.common.concurrent.locks.diagnostics.LockDiagnostics;
import org.eclipse.rdf4j.common.concurrent.locks.diagnostics.LockMonitoring;
import org.eclipse.rdf4j.common.concurrent.locks.diagnostics.LockTracking;
import org.slf4j.LoggerFactory;

/**
 * An abstract base implementation of a read/write-lock manager.
 *
 * @author Håvard M. Ottestad
 */
public abstract class AbstractReadWriteLockManager implements ReadWriteLockManager {

	private final LockMonitoring<ReadLock> readLockMonitoring;
	private final LockMonitoring<WriteLock> writeLockMonitoring;

	// StampedLock for handling writers.
//	final StampedLock stampedLock = new StampedLock();

	volatile boolean writeLocked;

	private static final VarHandle WRITE_LOCKED;

	static {
		try {
			WRITE_LOCKED = MethodHandles.lookup()
					.in(AbstractReadWriteLockManager.class)
					.findVarHandle(AbstractReadWriteLockManager.class, "writeLocked", boolean.class);
		} catch (ReflectiveOperationException e) {
			throw new Error(e);
		}
	}

	// LongAdder for handling readers. When the count is equal then there are no active readers.
	final LongAdder readersLocked = new LongAdder();
	final LongAdder readersUnlocked = new LongAdder();

	// milliseconds to wait when calling the try-lock method of the stamped lock
	private final int tryWriteLockMillis;

	/**
	 * When acquiring a write-lock, the thread will acquire the write-lock and then spin & yield while waiting for
	 * readers to unlock their locks. A deadlock is possible if someone already holding a read-lock acquires another
	 * read-lock at the same time that another thread is waiting for a write-lock. To stop this from happening we can
	 * set READ_PREFERENCE to a number higher than zero. READ_PREFERENCE of 1 means that the thread acquiring a
	 * write-lock will release the write-lock if there are any readers. A READ_PREFERENCE of 100 means that the thread
	 * acquiring a write-lock will spin & yield 100 times before it attempts to release the write-lock.
	 */
	final int writePreference;

	public AbstractReadWriteLockManager() {
		this(false);
	}

	public AbstractReadWriteLockManager(boolean trackLocks) {
		this(trackLocks, LockMonitoring.INITIAL_WAIT_TO_COLLECT);
	}

	public AbstractReadWriteLockManager(boolean trackLocks, int waitToCollect) {
		this("", waitToCollect, LockDiagnostics.fromLegacyTracking(trackLocks));
	}

	public AbstractReadWriteLockManager(String alias, LockDiagnostics... lockDiagnostics) {
		this(alias, LockMonitoring.INITIAL_WAIT_TO_COLLECT, lockDiagnostics);
	}

	public AbstractReadWriteLockManager(String alias, int waitToCollect, LockDiagnostics... lockDiagnostics) {

		this.tryWriteLockMillis = Math.min(1000, waitToCollect);

		// WRITE_PREFERENCE can not be negative or 0.
		this.writePreference = Math.max(1, getWriterPreference());

		boolean releaseAbandoned = false;
		boolean detectStalledOrDeadlock = false;
		boolean stackTrace = false;

		for (LockDiagnostics lockDiagnostic : lockDiagnostics) {
			switch (lockDiagnostic) {
			case releaseAbandoned:
				releaseAbandoned = true;
				break;
			case detectStalledOrDeadlock:
				detectStalledOrDeadlock = true;
				break;
			case stackTrace:
				stackTrace = true;
				break;
			}
		}

		if (lockDiagnostics.length == 0) {
			readLockMonitoring = LockMonitoring
					.wrap(Lock.ExtendedSupplier.wrap(this::createReadLockInner, this::tryReadLockInner));
			writeLockMonitoring = LockMonitoring
					.wrap(Lock.ExtendedSupplier.wrap(this::createWriteLockInner, this::tryWriteLockInner));

		} else if (releaseAbandoned && !detectStalledOrDeadlock) {

			readLockMonitoring = new LockCleaner<>(
					stackTrace,
					alias + "_READ",
					LoggerFactory.getLogger(this.getClass()),
					Lock.ExtendedSupplier.wrap(this::createReadLockInner, this::tryReadLockInner)
			);

			writeLockMonitoring = new LockCleaner<>(
					stackTrace,
					alias + "_WRITE",
					LoggerFactory.getLogger(this.getClass()),
					Lock.ExtendedSupplier.wrap(this::createWriteLockInner, this::tryWriteLockInner)
			);

		} else {

			readLockMonitoring = new LockTracking<>(
					stackTrace,
					alias + "_READ",
					LoggerFactory.getLogger(this.getClass()),
					waitToCollect,
					Lock.ExtendedSupplier.wrap(this::createReadLockInner, this::tryReadLockInner)
			);

			writeLockMonitoring = new LockTracking<>(
					stackTrace,
					alias + "_WRITE",
					LoggerFactory.getLogger(this.getClass()),
					waitToCollect,
					Lock.ExtendedSupplier.wrap(this::createWriteLockInner, this::tryWriteLockInner)
			);
		}
	}

	abstract int getWriterPreference();

	/**
	 * {@inheritDoc}
	 */
	@Override
	public boolean isWriterActive() {
		return writeLocked;
	}

	/**
	 * {@inheritDoc}
	 */
	@Override
	public boolean isReaderActive() {
		long unlockedSum = readersUnlocked.sum();
		long lockedSum = readersLocked.sum();
		return unlockedSum != lockedSum;
	}

	/**
	 * {@inheritDoc}
	 */
	@Override
	public void waitForActiveWriter() throws InterruptedException {
		while (writeLocked && !isReaderActive()) {
			spinWait();
		}
	}

	/**
	 * {@inheritDoc}
	 */
	@Override
	public void waitForActiveReaders() throws InterruptedException {
		while (isReaderActive()) {
			spinWait();
		}
	}

	/**
	 * {@inheritDoc}
	 */
	@Override
	public Lock getReadLock() throws InterruptedException {
		return readLockMonitoring.getLock();
	}

	/**
	 * {@inheritDoc}
	 */
	@Override
	public boolean lockReadLock() throws InterruptedException {
		readersLocked.increment();

		while (writeLocked) {

			spinWaitAtReadLock();

			if (Thread.interrupted()) {
				readersUnlocked.increment();
				throw new InterruptedException();
			}
		}

		return true;
	}

	/**
	 * {@inheritDoc}
	 */
	@Override
	public void unlockReadLock(boolean locked) {
		if (locked) {
			readersUnlocked.increment();
		} else {
			assert false;
		}
	}

	ReadLock createReadLockInner() throws InterruptedException {
		lockReadLock();
		return new ReadLock(readersUnlocked);
	}

	/**
	 * {@inheritDoc}
	 */
	@Override
	public Lock getWriteLock() throws InterruptedException {
		return writeLockMonitoring.getLock();
	}

	private WriteLock createWriteLockInner() throws InterruptedException {

		// Acquire a write-lock.
		boolean writeLocked = writeLockInterruptibly();
		if (!writeLocked) {
			throw new IllegalMonitorStateException("Excepted write lock to succeed");
		}
		boolean lockAcquired = false;

		try {
			int attempts = 0;

			// Wait for active readers to finish.
			do {

				if (Thread.interrupted()) {
					throw new InterruptedException();
				}

				// The order is important here.
				long unlockedSum = readersUnlocked.sum();
				long lockedSum = readersLocked.sum();
				if (unlockedSum == lockedSum) {
					// No active readers.
					lockAcquired = true;
				} else {

					if (unlockedSum > lockedSum) {
						// due to unlockReadLock(boolean) having been called more times than lockReadLock()
						throw new IllegalMonitorStateException(
								"Read lock was been released more times than it has been acquired!");
					}

					// If a thread is allowed to acquire more than one read-lock then we could deadlock if we keep
					// holding the write-lock while we wait for all readers to finish. This is because no read-locks can
					// be acquired while the write-lock is locked.
					if (attempts++ > writePreference) {
						attempts = 0;

						unlockWrite(writeLocked);
						writeLocked = false;

						yieldWait();

						writeLocked = writeLockInterruptibly();
					} else {
						spinWait();
					}

				}

			} while (!lockAcquired);
		} finally {
			if (!lockAcquired && writeLocked) {
				unlockWrite(writeLocked);
				writeLocked = false;
			}
		}
		VarHandle.fullFence();

		return new WriteLock(this, writeLocked);
	}

	void unlockWrite(boolean writeLocked) {
		assert writeLocked;
		assert this.writeLocked;
		VarHandle.fullFence();
		this.writeLocked = false;
	}

	private boolean writeLockInterruptibly() throws InterruptedException {

		boolean writeLocked;
		do {
			if (Thread.interrupted()) {
				throw new InterruptedException();
			}

			writeLocked = writeLock();

			if (!writeLocked) {
				Thread.onSpinWait();
				if (writeLockMonitoring.requiresManualCleanup()) {
					writeLockMonitoring.runCleanup();
					readLockMonitoring.runCleanup();
				}
			}

		} while (!writeLocked);

		return writeLocked;
	}

	/**
	 * {@inheritDoc}
	 */
	@Override
	public Lock tryReadLock() {
		return readLockMonitoring.tryLock();
	}

	private ReadLock tryReadLockInner() {
		readersLocked.increment();
		if (!writeLocked) {
			// Everything is good! We have acquired a read-lock and there are no active writers.
			return new ReadLock(readersUnlocked);
		} else {
			// There are active writers release our read lock
			readersUnlocked.increment();

			readLockMonitoring.runCleanup();
			writeLockMonitoring.runCleanup();
			return null;
		}
	}

	/**
	 * {@inheritDoc}
	 */
	@Override
	public Lock tryWriteLock() {
		return writeLockMonitoring.tryLock();
	}

	private WriteLock tryWriteLockInner() {
		// Try to acquire a write-lock.
		boolean writeLock = writeLock();

		if (writeLock) {

			// The order is important here.
			long unlockedSum = readersUnlocked.sum();
			long lockedSum = readersLocked.sum();
			if (unlockedSum == lockedSum) {
				// No active readers.
				VarHandle.fullFence();
				return new WriteLock(this, writeLock);
			} else {
				unlockWrite(writeLocked);

				readLockMonitoring.runCleanup();
				writeLockMonitoring.runCleanup();
			}
		}

		return null;
	}

	private boolean writeLock() {
		return WRITE_LOCKED.compareAndSet(this, false, true);

	}

	void spinWait() throws InterruptedException {
		Thread.onSpinWait();

		writeLockMonitoring.runCleanup();
		readLockMonitoring.runCleanup();

		if (Thread.interrupted()) {
			throw new InterruptedException();
		}

	}

	void spinWaitAtReadLock() {
		Thread.onSpinWait();

		writeLockMonitoring.runCleanup();

	}

	private void yieldWait() throws InterruptedException {
		Thread.yield();

		writeLockMonitoring.runCleanup();
		readLockMonitoring.runCleanup();

		if (Thread.interrupted()) {
			throw new InterruptedException();
		}

	}

}

class WriteLock implements Lock {

	private final AbstractReadWriteLockManager lock;
	private boolean writeLocked;

	public WriteLock(AbstractReadWriteLockManager lock, boolean writeLocked) {
		this.writeLocked = writeLocked;
		assert writeLocked;

<<<<<<< HEAD
		this.lock = lock;
=======
			// Make sure that readers in other threads will be able to read the writes that were made by the user within
			// the write-locked section. The stamped lock only guarantees that writes are visible to other threads if
			// those threads use a stamped lock read-lock.
			VarHandle.fullFence();
			lock.unlockWrite(temp);
		}
>>>>>>> 5780939d
	}

	@Override
	public boolean isActive() {
		return writeLocked;
	}

	@Override
	public void release() {
		boolean tempWriteLocked = writeLocked;
		writeLocked = false;

		if (!tempWriteLocked) {
			throw new IllegalMonitorStateException("Trying to release a lock that is not locked");
		}

		lock.unlockWrite(tempWriteLocked);
	}
}

class ReadLock implements Lock {

	private LongAdder readersUnlocked;

	public ReadLock(LongAdder readersUnlocked) {
		this.readersUnlocked = readersUnlocked;
	}

	@Override
	public boolean isActive() {
		return readersUnlocked != null;
	}

	@Override
	public void release() {
		if (readersUnlocked == null) {
			throw new IllegalMonitorStateException("Trying to release a lock that is not locked");
		}

		readersUnlocked.increment();
		readersUnlocked = null;
	}
}<|MERGE_RESOLUTION|>--- conflicted
+++ resolved
@@ -8,13 +8,8 @@
 
 package org.eclipse.rdf4j.common.concurrent.locks;
 
-<<<<<<< HEAD
 import java.lang.invoke.MethodHandles;
 import java.lang.invoke.VarHandle;
-=======
-import java.lang.invoke.VarHandle;
-import java.util.concurrent.TimeUnit;
->>>>>>> 5780939d
 import java.util.concurrent.atomic.LongAdder;
 
 import org.eclipse.rdf4j.common.concurrent.locks.diagnostics.LockCleaner;
@@ -438,16 +433,7 @@
 		this.writeLocked = writeLocked;
 		assert writeLocked;
 
-<<<<<<< HEAD
 		this.lock = lock;
-=======
-			// Make sure that readers in other threads will be able to read the writes that were made by the user within
-			// the write-locked section. The stamped lock only guarantees that writes are visible to other threads if
-			// those threads use a stamped lock read-lock.
-			VarHandle.fullFence();
-			lock.unlockWrite(temp);
-		}
->>>>>>> 5780939d
 	}
 
 	@Override
@@ -464,6 +450,10 @@
 			throw new IllegalMonitorStateException("Trying to release a lock that is not locked");
 		}
 
+		// Make sure that readers in other threads will be able to read the writes that were made by the user within
+		// the write-locked section. The stamped lock only guarantees that writes are visible to other threads if
+		// those threads use a stamped lock read-lock.
+		VarHandle.fullFence();
 		lock.unlockWrite(tempWriteLocked);
 	}
 }
