--- conflicted
+++ resolved
@@ -153,11 +153,7 @@
 		}
 	}
 
-<<<<<<< HEAD
-	private Map<Projection, SerializableParsedTupleQuery> queriesByProjection = new HashMap<>();
-=======
 	private final Map<Projection, SerializableParsedTupleQuery> queriesByProjection = new HashMap<>();
->>>>>>> e1c798f1
 
 	private AbstractSerializableParsedQuery currentQueryProfile = null;
 
