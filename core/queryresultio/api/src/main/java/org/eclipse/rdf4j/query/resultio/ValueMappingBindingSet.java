/*******************************************************************************
 * Copyright (c) 2020 Eclipse RDF4J contributors.
 * All rights reserved. This program and the accompanying materials
 * are made available under the terms of the Eclipse Distribution License v1.0
 * which accompanies this distribution, and is available at
 * http://www.eclipse.org/org/documents/edl-v10.php.
 *******************************************************************************/
package org.eclipse.rdf4j.query.resultio;

import java.util.Iterator;
import java.util.Set;
import java.util.function.Function;

import org.eclipse.rdf4j.model.Value;
import org.eclipse.rdf4j.query.AbstractBindingSet;
import org.eclipse.rdf4j.query.Binding;
import org.eclipse.rdf4j.query.BindingSet;

/**
 * A {@link BindingSet} that provides a mechanism to map values by using a custom {@link Function}.
 *
 * @author Pavel Mihaylov
 */
class ValueMappingBindingSet extends AbstractBindingSet {
	private final BindingSet delegate;
	private final Function<Value, Value> mapper;

	ValueMappingBindingSet(BindingSet delegate, Function<Value, Value> mapper) {
		this.delegate = delegate;
		this.mapper = mapper;
	}

	@Override
	public Iterator<Binding> iterator() {
		return new Iterator<>() {
<<<<<<< HEAD
			Iterator<Binding> idelegate = delegate.iterator();
=======
			final Iterator<Binding> idelegate = delegate.iterator();
>>>>>>> e1c798f1

			@Override
			public boolean hasNext() {
				return idelegate.hasNext();
			}

			@Override
			public Binding next() {
				return mapBinding(idelegate.next());
			}
		};
	}

	@Override
	public Set<String> getBindingNames() {
		return delegate.getBindingNames();
	}

	@Override
	public Binding getBinding(String bindingName) {
		return delegate.getBinding(bindingName);
	}

	@Override
	public boolean hasBinding(String bindingName) {
		return delegate.hasBinding(bindingName);
	}

	@Override
	public Value getValue(String bindingName) {
		return mapper.apply(delegate.getValue(bindingName));
	}

	@Override
	public int size() {
		return delegate.size();
	}

	@Override
	public boolean isEmpty() {
		return delegate.isEmpty();
	}

	private Binding mapBinding(Binding binding) {
		return new Binding() {
			@Override
			public String getName() {
				return binding.getName();
			}

			@Override
			public Value getValue() {
				return mapper.apply(binding.getValue());
			}

			@Override
			public String toString() {
				return getName() + "=" + getValue().toString();
			}
		};
	}
}<|MERGE_RESOLUTION|>--- conflicted
+++ resolved
@@ -33,11 +33,7 @@
 	@Override
 	public Iterator<Binding> iterator() {
 		return new Iterator<>() {
-<<<<<<< HEAD
-			Iterator<Binding> idelegate = delegate.iterator();
-=======
 			final Iterator<Binding> idelegate = delegate.iterator();
->>>>>>> e1c798f1
 
 			@Override
 			public boolean hasNext() {
