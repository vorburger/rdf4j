/*******************************************************************************
 * Copyright (c) 2015 Eclipse RDF4J contributors, Aduna, and others.
 * All rights reserved. This program and the accompanying materials
 * are made available under the terms of the Eclipse Distribution License v1.0
 * which accompanies this distribution, and is available at
 * http://www.eclipse.org/org/documents/edl-v10.php.
 *******************************************************************************/
package org.eclipse.rdf4j.query.resultio.helpers;

import java.io.InputStream;
import java.lang.ref.WeakReference;
import java.util.ArrayList;
import java.util.Collections;
import java.util.List;
import java.util.concurrent.CountDownLatch;

import org.eclipse.rdf4j.common.iteration.CloseableIteration;
import org.eclipse.rdf4j.common.iteration.CloseableIterationWrapper;
import org.eclipse.rdf4j.query.BindingSet;
import org.eclipse.rdf4j.query.QueryEvaluationException;
import org.eclipse.rdf4j.query.QueryResultHandlerException;
import org.eclipse.rdf4j.query.TupleQueryResult;
import org.eclipse.rdf4j.query.TupleQueryResultHandler;
import org.eclipse.rdf4j.query.TupleQueryResultHandlerException;
import org.eclipse.rdf4j.query.impl.IteratingTupleQueryResult;
import org.eclipse.rdf4j.query.impl.QueueCursor;
import org.eclipse.rdf4j.query.resultio.TupleQueryResultParser;

/**
 * Provides concurrent access to tuple results as they are being parsed.
 *
 * @author James Leigh
 */
<<<<<<< HEAD
public class BackgroundTupleResult extends
		CloseableIterationWrapper<CloseableIteration<? extends BindingSet, QueryEvaluationException>, BindingSet, QueryEvaluationException>
		implements TupleQueryResult, Runnable, TupleQueryResultHandler {
=======
@Deprecated(since = "4.1.0")
public class BackgroundTupleResult extends IteratingTupleQueryResult implements Runnable, TupleQueryResultHandler {
>>>>>>> ddc1b78a

	private final TupleQueryResultParser parser;

	private final InputStream in;

	private final QueueCursor<BindingSet> queue;

	private final List<String> bindingNames = new ArrayList<>();

	private final CountDownLatch bindingNamesReady = new CountDownLatch(1);

	private final CountDownLatch finishedParsing = new CountDownLatch(1);

	public BackgroundTupleResult(TupleQueryResultParser parser, InputStream in, WeakReference<?> callerRef) {
		this(new QueueCursor<>(10, callerRef), parser, in);
	}

	public BackgroundTupleResult(QueueCursor<BindingSet> queue, TupleQueryResultParser parser, InputStream in) {
		super(queue);
		this.queue = queue;
		this.parser = parser;
		this.in = in;
	}

	@Override
	final protected void preHasNext() {

	}

	@Override
	final protected void preNext() {

	}

	@Override
	protected final void onClose() {
		try {
			queue.done();
		} finally {
			try {
				finishedParsing.await();
			} catch (InterruptedException e) {
				Thread.currentThread().interrupt();
			} finally {
				queue.checkException();
			}
		}
	}

	@Override
	public List<String> getBindingNames() {
		try {
			bindingNamesReady.await();
			return bindingNames;
		} catch (InterruptedException e) {
			Thread.currentThread().interrupt();
			return Collections.emptyList();
		} finally {
			queue.checkException();
		}
	}

	@Override
	public void run() {
		try {
			try {
				parser.setQueryResultHandler(this);
				parser.parseQueryResult(in);
			} finally {
				in.close();
			}
		} catch (Exception e) {
			queue.toss(e);
		} finally {
			queue.done();
			bindingNamesReady.countDown();
			finishedParsing.countDown();
		}
	}

	@Override
	public void startQueryResult(List<String> bindingNames) throws TupleQueryResultHandlerException {
		this.bindingNames.addAll(bindingNames);
		bindingNamesReady.countDown();
	}

	@Override
	public void handleSolution(BindingSet bindingSet) throws TupleQueryResultHandlerException {
		try {
			queue.put(bindingSet);
		} catch (InterruptedException e) {
			Thread.currentThread().interrupt();
			queue.toss(e);
			queue.done();
		}
	}

	@Override
	public void endQueryResult() throws TupleQueryResultHandlerException {
		// no-op
	}

	@Override
	public void handleBoolean(boolean value) throws QueryResultHandlerException {
		throw new UnsupportedOperationException("Cannot handle boolean results");
	}

	@Override
	public void handleLinks(List<String> linkUrls) throws QueryResultHandlerException {
		// ignore
	}
}<|MERGE_RESOLUTION|>--- conflicted
+++ resolved
@@ -31,14 +31,10 @@
  *
  * @author James Leigh
  */
-<<<<<<< HEAD
+@Deprecated(since = "4.1.0")
 public class BackgroundTupleResult extends
 		CloseableIterationWrapper<CloseableIteration<? extends BindingSet, QueryEvaluationException>, BindingSet, QueryEvaluationException>
 		implements TupleQueryResult, Runnable, TupleQueryResultHandler {
-=======
-@Deprecated(since = "4.1.0")
-public class BackgroundTupleResult extends IteratingTupleQueryResult implements Runnable, TupleQueryResultHandler {
->>>>>>> ddc1b78a
 
 	private final TupleQueryResultParser parser;
 
