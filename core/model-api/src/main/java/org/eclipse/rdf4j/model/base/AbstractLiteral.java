--- conflicted
+++ resolved
@@ -236,6 +236,18 @@
 			this.datatype = datatype.getIri();
 		}
 
+		TypedLiteral(String label, IRI datatype, CoreDatatype coreDatatype) {
+			assert coreDatatype == CoreDatatype.NONE || datatype == coreDatatype.getIri();
+			this.label = label;
+			if (datatype == null) {
+				this.datatype = CoreDatatype.XSD.STRING.getIri();
+				this.coreDatatype = CoreDatatype.XSD.STRING;
+			} else {
+				this.datatype = datatype;
+				this.coreDatatype = coreDatatype;
+			}
+		}
+
 		@Override
 		public String getLabel() {
 			return label;
@@ -252,13 +264,8 @@
 		}
 
 		@Override
-<<<<<<< HEAD
-		public Optional<? extends CoreDatatype> getCoreDatatype() {
-			return coreDatatype.getCached(datatype);
-=======
 		public CoreDatatype getCoreDatatype() {
 			return coreDatatype;
->>>>>>> 429bab66
 		}
 	}
 
@@ -462,13 +469,8 @@
 		}
 
 		@Override
-<<<<<<< HEAD
-		public Optional<CoreDatatype.XSD> getCoreDatatype() {
-			return datatype.asOptional();
-=======
 		public CoreDatatype getCoreDatatype() {
 			return datatype;
->>>>>>> 429bab66
 		}
 	}
 
@@ -737,13 +739,8 @@
 		}
 
 		@Override
-<<<<<<< HEAD
-		public Optional<CoreDatatype.XSD> getCoreDatatype() {
-			return datatype.asOptional();
-=======
 		public CoreDatatype getCoreDatatype() {
 			return datatype;
->>>>>>> 429bab66
 		}
 
 	}
@@ -1022,13 +1019,8 @@
 		}
 
 		@Override
-<<<<<<< HEAD
-		public Optional<CoreDatatype.XSD> getCoreDatatype() {
-			return datatype.asOptional();
-=======
 		public CoreDatatype getCoreDatatype() {
 			return datatype;
->>>>>>> 429bab66
 		}
 	}
 
