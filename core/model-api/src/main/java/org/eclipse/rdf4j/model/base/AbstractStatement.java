--- conflicted
+++ resolved
@@ -38,23 +38,12 @@
 
 	@Override
 	public int hashCode() {
-<<<<<<< HEAD
-
-		int result = 1;
-
-		result = 31 * result + (getSubject() == null ? 0 : getSubject().hashCode());
-		result = 31 * result + (getPredicate() == null ? 0 : ((Object) getPredicate()).hashCode());
-		result = 31 * result + (getObject() == null ? 0 : getObject().hashCode());
-		result = 31 * result + (getContext() == null ? 0 : getContext().hashCode());
-
-=======
 		// Inlined Objects.hash(getSubject(), getPredicate(), getObject(), getContext()) to avoid array creationg
 		int result = 1;
 		result = 31 * result + (getSubject() == null ? 0 : getSubject().hashCode());
 		result = 31 * result + (getPredicate() == null ? 0 : getPredicate().hashCode());
 		result = 31 * result + (getObject() == null ? 0 : getObject().hashCode());
 		result = 31 * result + (getContext() == null ? 0 : getContext().hashCode());
->>>>>>> 51dfe354
 		return result;
 	}
 
