--- conflicted
+++ resolved
@@ -19,21 +19,12 @@
 @InternalUseOnly
 class CoreDatatypeHelper {
 
-<<<<<<< HEAD
-	static Map<IRI, Optional<? extends CoreDatatype>> reverseLookup;
-
-	static Map<IRI, Optional<? extends CoreDatatype>> getReverseLookup() {
-
-		if (reverseLookup == null) {
-			HashMap<IRI, Optional<? extends CoreDatatype>> map = new HashMap<>();
-=======
 	static Map<IRI, CoreDatatype> reverseLookup;
 
 	static Map<IRI, CoreDatatype> getReverseLookup() {
 
 		if (reverseLookup == null) {
 			HashMap<IRI, CoreDatatype> map = new HashMap<>();
->>>>>>> 429bab66
 
 			for (CoreDatatype value : CoreDatatype.RDF.values()) {
 				map.put(value.getIri(), value);
