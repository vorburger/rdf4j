--- conflicted
+++ resolved
@@ -12,10 +12,6 @@
 import java.util.Iterator;
 
 import org.eclipse.rdf4j.common.iteration.CloseableIteration;
-<<<<<<< HEAD
-=======
-import org.eclipse.rdf4j.common.iteration.Iteration;
->>>>>>> ddc1b78a
 
 /**
  * Wraps a {@link CloseableIteration} as an {@link Iterator}.
@@ -26,33 +22,6 @@
 
 	private final CloseableIteration<? extends E, ? extends RuntimeException> iteration;
 
-<<<<<<< HEAD
-=======
-	@Deprecated(since = "4.1.0", forRemoval = true)
-	public CloseableIterationIterator(Iteration<? extends E, ? extends RuntimeException> iteration) {
-		this.iteration = new CloseableIteration<>() {
-			@Override
-			public boolean hasNext() throws RuntimeException {
-				return iteration.hasNext();
-			}
-
-			@Override
-			public E next() throws RuntimeException {
-				return iteration.next();
-			}
-
-			@Override
-			public void remove() throws RuntimeException {
-				iteration.remove();
-			}
-
-			@Override
-			public void close() throws RuntimeException {
-			}
-		};
-	}
-
->>>>>>> ddc1b78a
 	public CloseableIterationIterator(CloseableIteration<? extends E, ? extends RuntimeException> iteration) {
 		this.iteration = iteration;
 	}
